/*
 * Matroska muxer
 * Copyright (c) 2007 David Conrad
 *
 * This file is part of FFmpeg.
 *
 * FFmpeg is free software; you can redistribute it and/or
 * modify it under the terms of the GNU Lesser General Public
 * License as published by the Free Software Foundation; either
 * version 2.1 of the License, or (at your option) any later version.
 *
 * FFmpeg is distributed in the hope that it will be useful,
 * but WITHOUT ANY WARRANTY; without even the implied warranty of
 * MERCHANTABILITY or FITNESS FOR A PARTICULAR PURPOSE.  See the GNU
 * Lesser General Public License for more details.
 *
 * You should have received a copy of the GNU Lesser General Public
 * License along with FFmpeg; if not, write to the Free Software
 * Foundation, Inc., 51 Franklin Street, Fifth Floor, Boston, MA 02110-1301 USA
 */

#include "avformat.h"
#include "riff.h"
#include "isom.h"
#include "matroska.h"
#include "avc.h"
#include "flacenc.h"
#include "avlanguage.h"
#include "libavutil/samplefmt.h"
#include "libavutil/intreadwrite.h"
#include "libavutil/random_seed.h"
#include "libavutil/lfg.h"
#include "libavutil/dict.h"
#include "libavcodec/xiph.h"
#include "libavcodec/mpeg4audio.h"
#include <strings.h>

typedef struct ebml_master {
    int64_t         pos;                ///< absolute offset in the file where the master's elements start
    int             sizebytes;          ///< how many bytes were reserved for the size
} ebml_master;

typedef struct mkv_seekhead_entry {
    unsigned int    elementid;
    uint64_t        segmentpos;
} mkv_seekhead_entry;

typedef struct mkv_seekhead {
    int64_t                 filepos;
    int64_t                 segment_offset;     ///< the file offset to the beginning of the segment
    int                     reserved_size;      ///< -1 if appending to file
    int                     max_entries;
    mkv_seekhead_entry      *entries;
    int                     num_entries;
} mkv_seekhead;

typedef struct {
    uint64_t        pts;
    int             tracknum;
    int64_t         cluster_pos;        ///< file offset of the cluster containing the block
} mkv_cuepoint;

typedef struct {
    int64_t         segment_offset;
    mkv_cuepoint    *entries;
    int             num_entries;
} mkv_cues;

typedef struct {
    int             write_dts;
} mkv_track;

#define MODE_MATROSKAv2 0x01
#define MODE_WEBM       0x02

typedef struct MatroskaMuxContext {
    int             mode;
    AVIOContext   *dyn_bc;
    ebml_master     segment;
    int64_t         segment_offset;
    ebml_master     cluster;
    int64_t         cluster_pos;        ///< file offset of the current cluster
    int64_t         cluster_pts;
    int64_t         duration_offset;
    int64_t         duration;
    mkv_seekhead    *main_seekhead;
    mkv_cues        *cues;
    mkv_track       *tracks;

    unsigned int    audio_buffer_size;
    AVPacket        cur_audio_pkt;
} MatroskaMuxContext;


/** 2 bytes * 3 for EBML IDs, 3 1-byte EBML lengths, 8 bytes for 64 bit
 * offset, 4 bytes for target EBML ID */
#define MAX_SEEKENTRY_SIZE 21

/** per-cuepoint-track - 3 1-byte EBML IDs, 3 1-byte EBML sizes, 2
 * 8-byte uint max */
#define MAX_CUETRACKPOS_SIZE 22

/** per-cuepoint - 2 1-byte EBML IDs, 2 1-byte EBML sizes, 8-byte uint max */
#define MAX_CUEPOINT_SIZE(num_tracks) 12 + MAX_CUETRACKPOS_SIZE*num_tracks


static int ebml_id_size(unsigned int id)
{
    return (av_log2(id+1)-1)/7+1;
}

static void put_ebml_id(AVIOContext *pb, unsigned int id)
{
    int i = ebml_id_size(id);
    while (i--)
        avio_w8(pb, id >> (i*8));
}

/**
 * Write an EBML size meaning "unknown size".
 *
 * @param bytes The number of bytes the size should occupy (maximum: 8).
 */
static void put_ebml_size_unknown(AVIOContext *pb, int bytes)
{
    assert(bytes <= 8);
    avio_w8(pb, 0x1ff >> bytes);
    while (--bytes)
        avio_w8(pb, 0xff);
}

/**
 * Calculate how many bytes are needed to represent a given number in EBML.
 */
static int ebml_num_size(uint64_t num)
{
    int bytes = 1;
    while ((num+1) >> bytes*7) bytes++;
    return bytes;
}

/**
 * Write a number in EBML variable length format.
 *
 * @param bytes The number of bytes that need to be used to write the number.
 *              If zero, any number of bytes can be used.
 */
static void put_ebml_num(AVIOContext *pb, uint64_t num, int bytes)
{
    int i, needed_bytes = ebml_num_size(num);

    // sizes larger than this are currently undefined in EBML
    assert(num < (1ULL<<56)-1);

    if (bytes == 0)
        // don't care how many bytes are used, so use the min
        bytes = needed_bytes;
    // the bytes needed to write the given size would exceed the bytes
    // that we need to use, so write unknown size. This shouldn't happen.
    assert(bytes >= needed_bytes);

    num |= 1ULL << bytes*7;
    for (i = bytes - 1; i >= 0; i--)
        avio_w8(pb, num >> i*8);
}

static void put_ebml_uint(AVIOContext *pb, unsigned int elementid, uint64_t val)
{
    int i, bytes = 1;
    uint64_t tmp = val;
    while (tmp>>=8) bytes++;

    put_ebml_id(pb, elementid);
    put_ebml_num(pb, bytes, 0);
    for (i = bytes - 1; i >= 0; i--)
        avio_w8(pb, val >> i*8);
}

static void put_ebml_float(AVIOContext *pb, unsigned int elementid, double val)
{
    put_ebml_id(pb, elementid);
    put_ebml_num(pb, 8, 0);
    avio_wb64(pb, av_dbl2int(val));
}

static void put_ebml_binary(AVIOContext *pb, unsigned int elementid,
                            const void *buf, int size)
{
    put_ebml_id(pb, elementid);
    put_ebml_num(pb, size, 0);
    avio_write(pb, buf, size);
}

static void put_ebml_string(AVIOContext *pb, unsigned int elementid, const char *str)
{
    put_ebml_binary(pb, elementid, str, strlen(str));
}

/**
 * Write a void element of a given size. Useful for reserving space in
 * the file to be written to later.
 *
 * @param size The number of bytes to reserve, which must be at least 2.
 */
static void put_ebml_void(AVIOContext *pb, uint64_t size)
{
    int64_t currentpos = avio_tell(pb);

    assert(size >= 2);

    put_ebml_id(pb, EBML_ID_VOID);
    // we need to subtract the length needed to store the size from the
    // size we need to reserve so 2 cases, we use 8 bytes to store the
    // size if possible, 1 byte otherwise
    if (size < 10)
        put_ebml_num(pb, size-1, 0);
    else
        put_ebml_num(pb, size-9, 8);
    while(avio_tell(pb) < currentpos + size)
        avio_w8(pb, 0);
}

static ebml_master start_ebml_master(AVIOContext *pb, unsigned int elementid, uint64_t expectedsize)
{
    int bytes = expectedsize ? ebml_num_size(expectedsize) : 8;
    put_ebml_id(pb, elementid);
    put_ebml_size_unknown(pb, bytes);
    return (ebml_master){ avio_tell(pb), bytes };
}

static void end_ebml_master(AVIOContext *pb, ebml_master master)
{
    int64_t pos = avio_tell(pb);

    if (avio_seek(pb, master.pos - master.sizebytes, SEEK_SET) < 0)
        return;
    put_ebml_num(pb, pos - master.pos, master.sizebytes);
    avio_seek(pb, pos, SEEK_SET);
}

static void put_xiph_size(AVIOContext *pb, int size)
{
    int i;
    for (i = 0; i < size / 255; i++)
        avio_w8(pb, 255);
    avio_w8(pb, size % 255);
}

/**
 * Initialize a mkv_seekhead element to be ready to index level 1 Matroska
 * elements. If a maximum number of elements is specified, enough space
 * will be reserved at the current file location to write a seek head of
 * that size.
 *
 * @param segment_offset The absolute offset to the position in the file
 *                       where the segment begins.
 * @param numelements The maximum number of elements that will be indexed
 *                    by this seek head, 0 if unlimited.
 */
static mkv_seekhead * mkv_start_seekhead(AVIOContext *pb, int64_t segment_offset, int numelements)
{
    mkv_seekhead *new_seekhead = av_mallocz(sizeof(mkv_seekhead));
    if (new_seekhead == NULL)
        return NULL;

    new_seekhead->segment_offset = segment_offset;

    if (numelements > 0) {
        new_seekhead->filepos = avio_tell(pb);
        // 21 bytes max for a seek entry, 10 bytes max for the SeekHead ID
        // and size, and 3 bytes to guarantee that an EBML void element
        // will fit afterwards
        new_seekhead->reserved_size = numelements * MAX_SEEKENTRY_SIZE + 13;
        new_seekhead->max_entries = numelements;
        put_ebml_void(pb, new_seekhead->reserved_size);
    }
    return new_seekhead;
}

static int mkv_add_seekhead_entry(mkv_seekhead *seekhead, unsigned int elementid, uint64_t filepos)
{
    mkv_seekhead_entry *entries = seekhead->entries;

    // don't store more elements than we reserved space for
    if (seekhead->max_entries > 0 && seekhead->max_entries <= seekhead->num_entries)
        return -1;

    entries = av_realloc(entries, (seekhead->num_entries + 1) * sizeof(mkv_seekhead_entry));
    if (entries == NULL)
        return AVERROR(ENOMEM);

    entries[seekhead->num_entries  ].elementid = elementid;
    entries[seekhead->num_entries++].segmentpos = filepos - seekhead->segment_offset;

    seekhead->entries = entries;
    return 0;
}

/**
 * Write the seek head to the file and free it. If a maximum number of
 * elements was specified to mkv_start_seekhead(), the seek head will
 * be written at the location reserved for it. Otherwise, it is written
 * at the current location in the file.
 *
 * @return The file offset where the seekhead was written,
 * -1 if an error occurred.
 */
static int64_t mkv_write_seekhead(AVIOContext *pb, mkv_seekhead *seekhead)
{
    ebml_master metaseek, seekentry;
    int64_t currentpos;
    int i;

    currentpos = avio_tell(pb);

    if (seekhead->reserved_size > 0)
        if (avio_seek(pb, seekhead->filepos, SEEK_SET) < 0)
            return -1;

    metaseek = start_ebml_master(pb, MATROSKA_ID_SEEKHEAD, seekhead->reserved_size);
    for (i = 0; i < seekhead->num_entries; i++) {
        mkv_seekhead_entry *entry = &seekhead->entries[i];

        seekentry = start_ebml_master(pb, MATROSKA_ID_SEEKENTRY, MAX_SEEKENTRY_SIZE);

        put_ebml_id(pb, MATROSKA_ID_SEEKID);
        put_ebml_num(pb, ebml_id_size(entry->elementid), 0);
        put_ebml_id(pb, entry->elementid);

        put_ebml_uint(pb, MATROSKA_ID_SEEKPOSITION, entry->segmentpos);
        end_ebml_master(pb, seekentry);
    }
    end_ebml_master(pb, metaseek);

    if (seekhead->reserved_size > 0) {
        uint64_t remaining = seekhead->filepos + seekhead->reserved_size - avio_tell(pb);
        put_ebml_void(pb, remaining);
        avio_seek(pb, currentpos, SEEK_SET);

        currentpos = seekhead->filepos;
    }
    av_free(seekhead->entries);
    av_free(seekhead);

    return currentpos;
}

static mkv_cues * mkv_start_cues(int64_t segment_offset)
{
    mkv_cues *cues = av_mallocz(sizeof(mkv_cues));
    if (cues == NULL)
        return NULL;

    cues->segment_offset = segment_offset;
    return cues;
}

static int mkv_add_cuepoint(mkv_cues *cues, int stream, int64_t ts, int64_t cluster_pos)
{
    mkv_cuepoint *entries = cues->entries;

    entries = av_realloc(entries, (cues->num_entries + 1) * sizeof(mkv_cuepoint));
    if (entries == NULL)
        return AVERROR(ENOMEM);

    if (ts < 0)
        return 0;

    entries[cues->num_entries  ].pts = ts;
    entries[cues->num_entries  ].tracknum = stream + 1;
    entries[cues->num_entries++].cluster_pos = cluster_pos - cues->segment_offset;

    cues->entries = entries;
    return 0;
}

static int64_t mkv_write_cues(AVIOContext *pb, mkv_cues *cues, int num_tracks)
{
    ebml_master cues_element;
    int64_t currentpos;
    int i, j;

    currentpos = avio_tell(pb);
    cues_element = start_ebml_master(pb, MATROSKA_ID_CUES, 0);

    for (i = 0; i < cues->num_entries; i++) {
        ebml_master cuepoint, track_positions;
        mkv_cuepoint *entry = &cues->entries[i];
        uint64_t pts = entry->pts;

        cuepoint = start_ebml_master(pb, MATROSKA_ID_POINTENTRY, MAX_CUEPOINT_SIZE(num_tracks));
        put_ebml_uint(pb, MATROSKA_ID_CUETIME, pts);

        // put all the entries from different tracks that have the exact same
        // timestamp into the same CuePoint
        for (j = 0; j < cues->num_entries - i && entry[j].pts == pts; j++) {
            track_positions = start_ebml_master(pb, MATROSKA_ID_CUETRACKPOSITION, MAX_CUETRACKPOS_SIZE);
            put_ebml_uint(pb, MATROSKA_ID_CUETRACK          , entry[j].tracknum   );
            put_ebml_uint(pb, MATROSKA_ID_CUECLUSTERPOSITION, entry[j].cluster_pos);
            end_ebml_master(pb, track_positions);
        }
        i += j - 1;
        end_ebml_master(pb, cuepoint);
    }
    end_ebml_master(pb, cues_element);

    return currentpos;
}

static int put_xiph_codecpriv(AVFormatContext *s, AVIOContext *pb, AVCodecContext *codec)
{
    uint8_t *header_start[3];
    int header_len[3];
    int first_header_size;
    int j;

    if (codec->codec_id == CODEC_ID_VORBIS)
        first_header_size = 30;
    else
        first_header_size = 42;

    if (ff_split_xiph_headers(codec->extradata, codec->extradata_size,
                              first_header_size, header_start, header_len) < 0) {
        av_log(s, AV_LOG_ERROR, "Extradata corrupt.\n");
        return -1;
    }

    avio_w8(pb, 2);                    // number packets - 1
    for (j = 0; j < 2; j++) {
        put_xiph_size(pb, header_len[j]);
    }
    for (j = 0; j < 3; j++)
        avio_write(pb, header_start[j], header_len[j]);

    return 0;
}

static void get_aac_sample_rates(AVFormatContext *s, AVCodecContext *codec, int *sample_rate, int *output_sample_rate)
{
    MPEG4AudioConfig mp4ac;

    if (ff_mpeg4audio_get_config(&mp4ac, codec->extradata, codec->extradata_size) < 0) {
        av_log(s, AV_LOG_WARNING, "Error parsing AAC extradata, unable to determine samplerate.\n");
        return;
    }

    *sample_rate        = mp4ac.sample_rate;
    *output_sample_rate = mp4ac.ext_sample_rate;
}

static int mkv_write_codecprivate(AVFormatContext *s, AVIOContext *pb, AVCodecContext *codec, int native_id, int qt_id)
{
    AVIOContext *dyn_cp;
    uint8_t *codecpriv;
    int ret, codecpriv_size;

    ret = avio_open_dyn_buf(&dyn_cp);
    if(ret < 0)
        return ret;

    if (native_id) {
        if (codec->codec_id == CODEC_ID_VORBIS || codec->codec_id == CODEC_ID_THEORA)
            ret = put_xiph_codecpriv(s, dyn_cp, codec);
        else if (codec->codec_id == CODEC_ID_FLAC)
            ret = ff_flac_write_header(dyn_cp, codec, 1);
        else if (codec->codec_id == CODEC_ID_H264)
            ret = ff_isom_write_avcc(dyn_cp, codec->extradata, codec->extradata_size);
        else if (codec->extradata_size)
            avio_write(dyn_cp, codec->extradata, codec->extradata_size);
    } else if (codec->codec_type == AVMEDIA_TYPE_VIDEO) {
        if (qt_id) {
            if (!codec->codec_tag)
                codec->codec_tag = ff_codec_get_tag(codec_movvideo_tags, codec->codec_id);
            if (codec->extradata_size)
                avio_write(dyn_cp, codec->extradata, codec->extradata_size);
        } else {
            if (!codec->codec_tag)
                codec->codec_tag = ff_codec_get_tag(ff_codec_bmp_tags, codec->codec_id);
            if (!codec->codec_tag) {
                av_log(s, AV_LOG_ERROR, "No bmp codec ID found.\n");
                ret = -1;
            }

            ff_put_bmp_header(dyn_cp, codec, ff_codec_bmp_tags, 0);
        }

    } else if (codec->codec_type == AVMEDIA_TYPE_AUDIO) {
        unsigned int tag;
        tag = ff_codec_get_tag(ff_codec_wav_tags, codec->codec_id);
        if (!tag) {
            av_log(s, AV_LOG_ERROR, "No wav codec ID found.\n");
            ret = -1;
        }
        if (!codec->codec_tag)
            codec->codec_tag = tag;

        ff_put_wav_header(dyn_cp, codec);
    }

    codecpriv_size = avio_close_dyn_buf(dyn_cp, &codecpriv);
    if (codecpriv_size)
        put_ebml_binary(pb, MATROSKA_ID_CODECPRIVATE, codecpriv, codecpriv_size);
    av_free(codecpriv);
    return ret;
}

static int mkv_write_tracks(AVFormatContext *s)
{
    MatroskaMuxContext *mkv = s->priv_data;
    AVIOContext *pb = s->pb;
    ebml_master tracks;
    int i, j, ret;

    ret = mkv_add_seekhead_entry(mkv->main_seekhead, MATROSKA_ID_TRACKS, avio_tell(pb));
    if (ret < 0) return ret;

    tracks = start_ebml_master(pb, MATROSKA_ID_TRACKS, 0);
    for (i = 0; i < s->nb_streams; i++) {
        AVStream *st = s->streams[i];
        AVCodecContext *codec = st->codec;
        ebml_master subinfo, track;
        int native_id = 0;
        int qt_id = 0;
        int bit_depth = av_get_bits_per_sample(codec->codec_id);
        int sample_rate = codec->sample_rate;
        int output_sample_rate = 0;
        AVDictionaryEntry *tag;

        if (!bit_depth)
            bit_depth = av_get_bits_per_sample_fmt(codec->sample_fmt);

        if (codec->codec_id == CODEC_ID_AAC)
            get_aac_sample_rates(s, codec, &sample_rate, &output_sample_rate);

        track = start_ebml_master(pb, MATROSKA_ID_TRACKENTRY, 0);
        put_ebml_uint (pb, MATROSKA_ID_TRACKNUMBER     , i + 1);
        put_ebml_uint (pb, MATROSKA_ID_TRACKUID        , i + 1);
        put_ebml_uint (pb, MATROSKA_ID_TRACKFLAGLACING , 0);    // no lacing (yet)

        if ((tag = av_dict_get(st->metadata, "title", NULL, 0)))
            put_ebml_string(pb, MATROSKA_ID_TRACKNAME, tag->value);
        tag = av_dict_get(st->metadata, "language", NULL, 0);
        put_ebml_string(pb, MATROSKA_ID_TRACKLANGUAGE, tag ? tag->value:"und");

        if (st->disposition)
            put_ebml_uint(pb, MATROSKA_ID_TRACKFLAGDEFAULT, !!(st->disposition & AV_DISPOSITION_DEFAULT));

        // look for a codec ID string specific to mkv to use,
        // if none are found, use AVI codes
        for (j = 0; ff_mkv_codec_tags[j].id != CODEC_ID_NONE; j++) {
            if (ff_mkv_codec_tags[j].id == codec->codec_id) {
                put_ebml_string(pb, MATROSKA_ID_CODECID, ff_mkv_codec_tags[j].str);
                native_id = 1;
                break;
            }
        }

        if (mkv->mode == MODE_WEBM && !(codec->codec_id == CODEC_ID_VP8 ||
                                        codec->codec_id == CODEC_ID_VORBIS)) {
            av_log(s, AV_LOG_ERROR,
                   "Only VP8 video and Vorbis audio are supported for WebM.\n");
            return AVERROR(EINVAL);
        }

        switch (codec->codec_type) {
            case AVMEDIA_TYPE_VIDEO:
                put_ebml_uint(pb, MATROSKA_ID_TRACKTYPE, MATROSKA_TRACK_TYPE_VIDEO);
                put_ebml_uint(pb, MATROSKA_ID_TRACKDEFAULTDURATION, av_q2d(codec->time_base)*1E9);

                if (!native_id &&
                      ff_codec_get_tag(codec_movvideo_tags, codec->codec_id) &&
                    (!ff_codec_get_tag(ff_codec_bmp_tags,   codec->codec_id)
                     || codec->codec_id == CODEC_ID_SVQ1
                     || codec->codec_id == CODEC_ID_SVQ3
                     || codec->codec_id == CODEC_ID_CINEPAK))
                    qt_id = 1;

                if (qt_id)
                    put_ebml_string(pb, MATROSKA_ID_CODECID, "V_QUICKTIME");
                else if (!native_id) {
                    // if there is no mkv-specific codec ID, use VFW mode
                    put_ebml_string(pb, MATROSKA_ID_CODECID, "V_MS/VFW/FOURCC");
                    mkv->tracks[i].write_dts = 1;
                }

                subinfo = start_ebml_master(pb, MATROSKA_ID_TRACKVIDEO, 0);
                // XXX: interlace flag?
                put_ebml_uint (pb, MATROSKA_ID_VIDEOPIXELWIDTH , codec->width);
                put_ebml_uint (pb, MATROSKA_ID_VIDEOPIXELHEIGHT, codec->height);
<<<<<<< HEAD

                if ((tag = av_metadata_get(st->metadata, "stereo_mode", NULL, 0)) ||
                    (tag = av_metadata_get( s->metadata, "stereo_mode", NULL, 0))) {
                    // save stereo mode flag
                    uint64_t st_mode = MATROSKA_VIDEO_STEREO_MODE_COUNT;

                    for (j=0; j<MATROSKA_VIDEO_STEREO_MODE_COUNT; j++)
                        if (!strcmp(tag->value, matroska_video_stereo_mode[j])){
                            st_mode = j;
                            break;
                        }

                    if ((mkv->mode == MODE_WEBM && st_mode > 3 && st_mode != 11)
                        || st_mode >= MATROSKA_VIDEO_STEREO_MODE_COUNT) {
                        av_log(s, AV_LOG_ERROR,
                               "The specified stereo mode is not valid.\n");
                        return AVERROR(EINVAL);
                    } else
                        put_ebml_uint(pb, MATROSKA_ID_VIDEOSTEREOMODE, st_mode);
=======
                if ((tag = av_dict_get(s->metadata, "stereo_mode", NULL, 0))) {
                    uint8_t stereo_fmt = atoi(tag->value);
                    int valid_fmt = 0;

                    switch (mkv->mode) {
                    case MODE_WEBM:
                        if (stereo_fmt <= MATROSKA_VIDEO_STEREOMODE_TYPE_TOP_BOTTOM
                            || stereo_fmt == MATROSKA_VIDEO_STEREOMODE_TYPE_RIGHT_LEFT)
                            valid_fmt = 1;
                        break;
                    case MODE_MATROSKAv2:
                        if (stereo_fmt <= MATROSKA_VIDEO_STEREOMODE_TYPE_BOTH_EYES_BLOCK_RL)
                            valid_fmt = 1;
                        break;
                    }

                    if (valid_fmt)
                        put_ebml_uint (pb, MATROSKA_ID_VIDEOSTEREOMODE, stereo_fmt);
>>>>>>> a71bcd1a
                }

                if (st->sample_aspect_ratio.num) {
                    int d_width = codec->width*av_q2d(st->sample_aspect_ratio);
                    put_ebml_uint(pb, MATROSKA_ID_VIDEODISPLAYWIDTH , d_width);
                    put_ebml_uint(pb, MATROSKA_ID_VIDEODISPLAYHEIGHT, codec->height);
                    put_ebml_uint(pb, MATROSKA_ID_VIDEODISPLAYUNIT, 3);
                }
                end_ebml_master(pb, subinfo);
                break;

            case AVMEDIA_TYPE_AUDIO:
                put_ebml_uint(pb, MATROSKA_ID_TRACKTYPE, MATROSKA_TRACK_TYPE_AUDIO);

                if (!native_id)
                    // no mkv-specific ID, use ACM mode
                    put_ebml_string(pb, MATROSKA_ID_CODECID, "A_MS/ACM");

                subinfo = start_ebml_master(pb, MATROSKA_ID_TRACKAUDIO, 0);
                put_ebml_uint  (pb, MATROSKA_ID_AUDIOCHANNELS    , codec->channels);
                put_ebml_float (pb, MATROSKA_ID_AUDIOSAMPLINGFREQ, sample_rate);
                if (output_sample_rate)
                    put_ebml_float(pb, MATROSKA_ID_AUDIOOUTSAMPLINGFREQ, output_sample_rate);
                if (bit_depth)
                    put_ebml_uint(pb, MATROSKA_ID_AUDIOBITDEPTH, bit_depth);
                end_ebml_master(pb, subinfo);
                break;

            case AVMEDIA_TYPE_SUBTITLE:
                put_ebml_uint(pb, MATROSKA_ID_TRACKTYPE, MATROSKA_TRACK_TYPE_SUBTITLE);
                if (!native_id) {
                    av_log(s, AV_LOG_ERROR, "Subtitle codec %d is not supported.\n", codec->codec_id);
                    return AVERROR(ENOSYS);
                }
                break;
            default:
                av_log(s, AV_LOG_ERROR, "Only audio, video, and subtitles are supported for Matroska.\n");
                break;
        }
        ret = mkv_write_codecprivate(s, pb, codec, native_id, qt_id);
        if (ret < 0) return ret;

        end_ebml_master(pb, track);

        // ms precision is the de-facto standard timescale for mkv files
        av_set_pts_info(st, 64, 1, 1000);
    }
    end_ebml_master(pb, tracks);
    return 0;
}

static int mkv_write_chapters(AVFormatContext *s)
{
    MatroskaMuxContext *mkv = s->priv_data;
    AVIOContext *pb = s->pb;
    ebml_master chapters, editionentry;
    AVRational scale = {1, 1E9};
    int i, ret;

    if (!s->nb_chapters)
        return 0;

    ret = mkv_add_seekhead_entry(mkv->main_seekhead, MATROSKA_ID_CHAPTERS, avio_tell(pb));
    if (ret < 0) return ret;

    chapters     = start_ebml_master(pb, MATROSKA_ID_CHAPTERS    , 0);
    editionentry = start_ebml_master(pb, MATROSKA_ID_EDITIONENTRY, 0);
    put_ebml_uint(pb, MATROSKA_ID_EDITIONFLAGDEFAULT, 1);
    put_ebml_uint(pb, MATROSKA_ID_EDITIONFLAGHIDDEN , 0);
    for (i = 0; i < s->nb_chapters; i++) {
        ebml_master chapteratom, chapterdisplay;
        AVChapter *c     = s->chapters[i];
        AVDictionaryEntry *t = NULL;

        chapteratom = start_ebml_master(pb, MATROSKA_ID_CHAPTERATOM, 0);
        put_ebml_uint(pb, MATROSKA_ID_CHAPTERUID, c->id);
        put_ebml_uint(pb, MATROSKA_ID_CHAPTERTIMESTART,
                      av_rescale_q(c->start, c->time_base, scale));
        put_ebml_uint(pb, MATROSKA_ID_CHAPTERTIMEEND,
                      av_rescale_q(c->end,   c->time_base, scale));
        put_ebml_uint(pb, MATROSKA_ID_CHAPTERFLAGHIDDEN , 0);
        put_ebml_uint(pb, MATROSKA_ID_CHAPTERFLAGENABLED, 1);
        if ((t = av_dict_get(c->metadata, "title", NULL, 0))) {
            chapterdisplay = start_ebml_master(pb, MATROSKA_ID_CHAPTERDISPLAY, 0);
            put_ebml_string(pb, MATROSKA_ID_CHAPSTRING, t->value);
            put_ebml_string(pb, MATROSKA_ID_CHAPLANG  , "und");
            end_ebml_master(pb, chapterdisplay);
        }
        end_ebml_master(pb, chapteratom);
    }
    end_ebml_master(pb, editionentry);
    end_ebml_master(pb, chapters);
    return 0;
}

static void mkv_write_simpletag(AVIOContext *pb, AVDictionaryEntry *t)
{
    uint8_t *key = av_strdup(t->key);
    uint8_t *p   = key;
    const uint8_t *lang = NULL;
    ebml_master tag;

    if ((p = strrchr(p, '-')) &&
        (lang = av_convert_lang_to(p + 1, AV_LANG_ISO639_2_BIBL)))
        *p = 0;

    p = key;
    while (*p) {
        if (*p == ' ')
            *p = '_';
        else if (*p >= 'a' && *p <= 'z')
            *p -= 'a' - 'A';
        p++;
    }

    tag = start_ebml_master(pb, MATROSKA_ID_SIMPLETAG, 0);
    put_ebml_string(pb, MATROSKA_ID_TAGNAME, key);
    if (lang)
        put_ebml_string(pb, MATROSKA_ID_TAGLANG, lang);
    put_ebml_string(pb, MATROSKA_ID_TAGSTRING, t->value);
    end_ebml_master(pb, tag);

    av_freep(&key);
}

static int mkv_write_tag(AVFormatContext *s, AVDictionary *m, unsigned int elementid,
                         unsigned int uid, ebml_master *tags)
{
    MatroskaMuxContext *mkv = s->priv_data;
    ebml_master tag, targets;
    AVDictionaryEntry *t = NULL;
    int ret;

    if (!tags->pos) {
        ret = mkv_add_seekhead_entry(mkv->main_seekhead, MATROSKA_ID_TAGS, avio_tell(s->pb));
        if (ret < 0) return ret;

        *tags = start_ebml_master(s->pb, MATROSKA_ID_TAGS, 0);
    }

    tag     = start_ebml_master(s->pb, MATROSKA_ID_TAG,        0);
    targets = start_ebml_master(s->pb, MATROSKA_ID_TAGTARGETS, 0);
    if (elementid)
        put_ebml_uint(s->pb, elementid, uid);
    end_ebml_master(s->pb, targets);

<<<<<<< HEAD
    while ((t = av_metadata_get(m, "", t, AV_METADATA_IGNORE_SUFFIX)))
        if (strcasecmp(t->key, "title") && strcasecmp(t->key, "stereo_mode"))
=======
    while ((t = av_dict_get(m, "", t, AV_DICT_IGNORE_SUFFIX)))
        if (strcasecmp(t->key, "title"))
>>>>>>> a71bcd1a
            mkv_write_simpletag(s->pb, t);

    end_ebml_master(s->pb, tag);
    return 0;
}

static int mkv_write_tags(AVFormatContext *s)
{
    ebml_master tags = {0};
    int i, ret;

    ff_metadata_conv_ctx(s, ff_mkv_metadata_conv, NULL);

    if (av_dict_get(s->metadata, "", NULL, AV_DICT_IGNORE_SUFFIX)) {
        ret = mkv_write_tag(s, s->metadata, 0, 0, &tags);
        if (ret < 0) return ret;
    }

    for (i = 0; i < s->nb_streams; i++) {
        AVStream *st = s->streams[i];

        if (!av_dict_get(st->metadata, "", 0, AV_DICT_IGNORE_SUFFIX))
            continue;

        ret = mkv_write_tag(s, st->metadata, MATROSKA_ID_TAGTARGETS_TRACKUID, i + 1, &tags);
        if (ret < 0) return ret;
    }

    for (i = 0; i < s->nb_chapters; i++) {
        AVChapter *ch = s->chapters[i];

        if (!av_dict_get(ch->metadata, "", NULL, AV_DICT_IGNORE_SUFFIX))
            continue;

        ret = mkv_write_tag(s, ch->metadata, MATROSKA_ID_TAGTARGETS_CHAPTERUID, ch->id, &tags);
        if (ret < 0) return ret;
    }

    if (tags.pos)
        end_ebml_master(s->pb, tags);
    return 0;
}

static int mkv_write_header(AVFormatContext *s)
{
    MatroskaMuxContext *mkv = s->priv_data;
    AVIOContext *pb = s->pb;
    ebml_master ebml_header, segment_info;
    AVDictionaryEntry *tag;
    int ret, i;

    if (!strcmp(s->oformat->name, "webm")) mkv->mode = MODE_WEBM;
    else                                   mkv->mode = MODE_MATROSKAv2;

    mkv->tracks = av_mallocz(s->nb_streams * sizeof(*mkv->tracks));
    if (!mkv->tracks)
        return AVERROR(ENOMEM);

    ebml_header = start_ebml_master(pb, EBML_ID_HEADER, 0);
    put_ebml_uint   (pb, EBML_ID_EBMLVERSION        ,           1);
    put_ebml_uint   (pb, EBML_ID_EBMLREADVERSION    ,           1);
    put_ebml_uint   (pb, EBML_ID_EBMLMAXIDLENGTH    ,           4);
    put_ebml_uint   (pb, EBML_ID_EBMLMAXSIZELENGTH  ,           8);
    put_ebml_string (pb, EBML_ID_DOCTYPE            , s->oformat->name);
    put_ebml_uint   (pb, EBML_ID_DOCTYPEVERSION     ,           2);
    put_ebml_uint   (pb, EBML_ID_DOCTYPEREADVERSION ,           2);
    end_ebml_master(pb, ebml_header);

    mkv->segment = start_ebml_master(pb, MATROSKA_ID_SEGMENT, 0);
    mkv->segment_offset = avio_tell(pb);

    // we write 2 seek heads - one at the end of the file to point to each
    // cluster, and one at the beginning to point to all other level one
    // elements (including the seek head at the end of the file), which
    // isn't more than 10 elements if we only write one of each other
    // currently defined level 1 element
    mkv->main_seekhead    = mkv_start_seekhead(pb, mkv->segment_offset, 10);
    if (!mkv->main_seekhead)
        return AVERROR(ENOMEM);

    ret = mkv_add_seekhead_entry(mkv->main_seekhead, MATROSKA_ID_INFO, avio_tell(pb));
    if (ret < 0) return ret;

    segment_info = start_ebml_master(pb, MATROSKA_ID_INFO, 0);
    put_ebml_uint(pb, MATROSKA_ID_TIMECODESCALE, 1000000);
    if ((tag = av_dict_get(s->metadata, "title", NULL, 0)))
        put_ebml_string(pb, MATROSKA_ID_TITLE, tag->value);
    if (!(s->streams[0]->codec->flags & CODEC_FLAG_BITEXACT)) {
        uint32_t segment_uid[4];
        AVLFG lfg;

        av_lfg_init(&lfg, av_get_random_seed());

        for (i = 0; i < 4; i++)
            segment_uid[i] = av_lfg_get(&lfg);

        put_ebml_string(pb, MATROSKA_ID_MUXINGAPP , LIBAVFORMAT_IDENT);
        put_ebml_string(pb, MATROSKA_ID_WRITINGAPP, LIBAVFORMAT_IDENT);
        put_ebml_binary(pb, MATROSKA_ID_SEGMENTUID, segment_uid, 16);
    }

    // reserve space for the duration
    mkv->duration = 0;
    mkv->duration_offset = avio_tell(pb);
    put_ebml_void(pb, 11);                  // assumes double-precision float to be written
    end_ebml_master(pb, segment_info);

    ret = mkv_write_tracks(s);
    if (ret < 0) return ret;

    if (mkv->mode != MODE_WEBM) {
        ret = mkv_write_chapters(s);
        if (ret < 0) return ret;

        ret = mkv_write_tags(s);
        if (ret < 0) return ret;
    }

    if (!s->pb->seekable)
        mkv_write_seekhead(pb, mkv->main_seekhead);

    mkv->cues = mkv_start_cues(mkv->segment_offset);
    if (mkv->cues == NULL)
        return AVERROR(ENOMEM);

    av_init_packet(&mkv->cur_audio_pkt);
    mkv->cur_audio_pkt.size = 0;
    mkv->audio_buffer_size  = 0;

    avio_flush(pb);
    return 0;
}

static int mkv_blockgroup_size(int pkt_size)
{
    int size = pkt_size + 4;
    size += ebml_num_size(size);
    size += 2;              // EBML ID for block and block duration
    size += 8;              // max size of block duration
    size += ebml_num_size(size);
    size += 1;              // blockgroup EBML ID
    return size;
}

static int ass_get_duration(const uint8_t *p)
{
    int sh, sm, ss, sc, eh, em, es, ec;
    uint64_t start, end;

    if (sscanf(p, "%*[^,],%d:%d:%d%*c%d,%d:%d:%d%*c%d",
               &sh, &sm, &ss, &sc, &eh, &em, &es, &ec) != 8)
        return 0;
    start = 3600000*sh + 60000*sm + 1000*ss + 10*sc;
    end   = 3600000*eh + 60000*em + 1000*es + 10*ec;
    return end - start;
}

static int mkv_write_ass_blocks(AVFormatContext *s, AVIOContext *pb, AVPacket *pkt)
{
    MatroskaMuxContext *mkv = s->priv_data;
    int i, layer = 0, max_duration = 0, size, line_size, data_size = pkt->size;
    uint8_t *start, *end, *data = pkt->data;
    ebml_master blockgroup;
    char buffer[2048];

    while (data_size) {
        int duration = ass_get_duration(data);
        max_duration = FFMAX(duration, max_duration);
        end = memchr(data, '\n', data_size);
        size = line_size = end ? end-data+1 : data_size;
        size -= end ? (end[-1]=='\r')+1 : 0;
        start = data;
        for (i=0; i<3; i++, start++)
            if (!(start = memchr(start, ',', size-(start-data))))
                return max_duration;
        size -= start - data;
        sscanf(data, "Dialogue: %d,", &layer);
        i = snprintf(buffer, sizeof(buffer), "%"PRId64",%d,",
                     s->streams[pkt->stream_index]->nb_frames++, layer);
        size = FFMIN(i+size, sizeof(buffer));
        memcpy(buffer+i, start, size-i);

        av_log(s, AV_LOG_DEBUG, "Writing block at offset %" PRIu64 ", size %d, "
               "pts %" PRId64 ", duration %d\n",
               avio_tell(pb), size, pkt->pts, duration);
        blockgroup = start_ebml_master(pb, MATROSKA_ID_BLOCKGROUP, mkv_blockgroup_size(size));
        put_ebml_id(pb, MATROSKA_ID_BLOCK);
        put_ebml_num(pb, size+4, 0);
        avio_w8(pb, 0x80 | (pkt->stream_index + 1));     // this assumes stream_index is less than 126
        avio_wb16(pb, pkt->pts - mkv->cluster_pts);
        avio_w8(pb, 0);
        avio_write(pb, buffer, size);
        put_ebml_uint(pb, MATROSKA_ID_BLOCKDURATION, duration);
        end_ebml_master(pb, blockgroup);

        data += line_size;
        data_size -= line_size;
    }

    return max_duration;
}

static void mkv_write_block(AVFormatContext *s, AVIOContext *pb,
                            unsigned int blockid, AVPacket *pkt, int flags)
{
    MatroskaMuxContext *mkv = s->priv_data;
    AVCodecContext *codec = s->streams[pkt->stream_index]->codec;
    uint8_t *data = NULL;
    int size = pkt->size;
    int64_t ts = mkv->tracks[pkt->stream_index].write_dts ? pkt->dts : pkt->pts;

    av_log(s, AV_LOG_DEBUG, "Writing block at offset %" PRIu64 ", size %d, "
           "pts %" PRId64 ", dts %" PRId64 ", duration %d, flags %d\n",
           avio_tell(pb), pkt->size, pkt->pts, pkt->dts, pkt->duration, flags);
    if (codec->codec_id == CODEC_ID_H264 && codec->extradata_size > 0 &&
        (AV_RB24(codec->extradata) == 1 || AV_RB32(codec->extradata) == 1))
        ff_avc_parse_nal_units_buf(pkt->data, &data, &size);
    else
        data = pkt->data;
    put_ebml_id(pb, blockid);
    put_ebml_num(pb, size+4, 0);
    avio_w8(pb, 0x80 | (pkt->stream_index + 1));     // this assumes stream_index is less than 126
    avio_wb16(pb, ts - mkv->cluster_pts);
    avio_w8(pb, flags);
    avio_write(pb, data, size);
    if (data != pkt->data)
        av_free(data);
}

static int srt_get_duration(uint8_t **buf)
{
    int i, duration = 0;

    for (i=0; i<2 && !duration; i++) {
        int s_hour, s_min, s_sec, s_hsec, e_hour, e_min, e_sec, e_hsec;
        if (sscanf(*buf, "%d:%2d:%2d%*1[,.]%3d --> %d:%2d:%2d%*1[,.]%3d",
                   &s_hour, &s_min, &s_sec, &s_hsec,
                   &e_hour, &e_min, &e_sec, &e_hsec) == 8) {
            s_min  +=   60*s_hour;      e_min  +=   60*e_hour;
            s_sec  +=   60*s_min;       e_sec  +=   60*e_min;
            s_hsec += 1000*s_sec;       e_hsec += 1000*e_sec;
            duration = e_hsec - s_hsec;
        }
        *buf += strcspn(*buf, "\n") + 1;
    }
    return duration;
}

static int mkv_write_srt_blocks(AVFormatContext *s, AVIOContext *pb, AVPacket *pkt)
{
    ebml_master blockgroup;
    AVPacket pkt2 = *pkt;
    int64_t duration = srt_get_duration(&pkt2.data);
    pkt2.size -= pkt2.data - pkt->data;

    blockgroup = start_ebml_master(pb, MATROSKA_ID_BLOCKGROUP,
                                   mkv_blockgroup_size(pkt2.size));
    mkv_write_block(s, pb, MATROSKA_ID_BLOCK, &pkt2, 0);
    put_ebml_uint(pb, MATROSKA_ID_BLOCKDURATION, duration);
    end_ebml_master(pb, blockgroup);

    return duration;
}

static void mkv_flush_dynbuf(AVFormatContext *s)
{
    MatroskaMuxContext *mkv = s->priv_data;
    int bufsize;
    uint8_t *dyn_buf;

    if (!mkv->dyn_bc)
        return;

    bufsize = avio_close_dyn_buf(mkv->dyn_bc, &dyn_buf);
    avio_write(s->pb, dyn_buf, bufsize);
    av_free(dyn_buf);
    mkv->dyn_bc = NULL;
}

static int mkv_write_packet_internal(AVFormatContext *s, AVPacket *pkt)
{
    MatroskaMuxContext *mkv = s->priv_data;
    AVIOContext *pb = s->pb;
    AVCodecContext *codec = s->streams[pkt->stream_index]->codec;
    int keyframe = !!(pkt->flags & AV_PKT_FLAG_KEY);
    int duration = pkt->duration;
    int ret;
    int64_t ts = mkv->tracks[pkt->stream_index].write_dts ? pkt->dts : pkt->pts;

    if (ts == AV_NOPTS_VALUE) {
        av_log(s, AV_LOG_ERROR, "Can't write packet with unknown timestamp\n");
        return AVERROR(EINVAL);
    }

    if (!s->pb->seekable) {
        if (!mkv->dyn_bc)
            avio_open_dyn_buf(&mkv->dyn_bc);
        pb = mkv->dyn_bc;
    }

    if (!mkv->cluster_pos) {
        mkv->cluster_pos = avio_tell(s->pb);
        mkv->cluster = start_ebml_master(pb, MATROSKA_ID_CLUSTER, 0);
        put_ebml_uint(pb, MATROSKA_ID_CLUSTERTIMECODE, FFMAX(0, ts));
        mkv->cluster_pts = FFMAX(0, ts);
    }

    if (codec->codec_type != AVMEDIA_TYPE_SUBTITLE) {
        mkv_write_block(s, pb, MATROSKA_ID_SIMPLEBLOCK, pkt, keyframe << 7);
    } else if (codec->codec_id == CODEC_ID_SSA) {
        duration = mkv_write_ass_blocks(s, pb, pkt);
    } else if (codec->codec_id == CODEC_ID_SRT) {
        duration = mkv_write_srt_blocks(s, pb, pkt);
    } else {
        ebml_master blockgroup = start_ebml_master(pb, MATROSKA_ID_BLOCKGROUP, mkv_blockgroup_size(pkt->size));
        duration = pkt->convergence_duration;
        mkv_write_block(s, pb, MATROSKA_ID_BLOCK, pkt, 0);
        put_ebml_uint(pb, MATROSKA_ID_BLOCKDURATION, duration);
        end_ebml_master(pb, blockgroup);
    }

    if (codec->codec_type == AVMEDIA_TYPE_VIDEO && keyframe) {
        ret = mkv_add_cuepoint(mkv->cues, pkt->stream_index, ts, mkv->cluster_pos);
        if (ret < 0) return ret;
    }

    mkv->duration = FFMAX(mkv->duration, ts + duration);
    return 0;
}

static int mkv_copy_packet(MatroskaMuxContext *mkv, const AVPacket *pkt)
{
    uint8_t *data           = mkv->cur_audio_pkt.data;
    mkv->cur_audio_pkt      = *pkt;
    mkv->cur_audio_pkt.data = av_fast_realloc(data, &mkv->audio_buffer_size, pkt->size);
    if (!mkv->cur_audio_pkt.data)
        return AVERROR(ENOMEM);

    memcpy(mkv->cur_audio_pkt.data, pkt->data, pkt->size);
    mkv->cur_audio_pkt.size = pkt->size;
    return 0;
}

static int mkv_write_packet(AVFormatContext *s, AVPacket *pkt)
{
    MatroskaMuxContext *mkv = s->priv_data;
    AVIOContext *pb = s->pb->seekable ? s->pb : mkv->dyn_bc;
    AVCodecContext *codec = s->streams[pkt->stream_index]->codec;
    int ret, keyframe = !!(pkt->flags & AV_PKT_FLAG_KEY);
    int64_t ts = mkv->tracks[pkt->stream_index].write_dts ? pkt->dts : pkt->pts;
    int cluster_size = avio_tell(pb) - (s->pb->seekable ? mkv->cluster_pos : 0);

    // start a new cluster every 5 MB or 5 sec, or 32k / 1 sec for streaming or
    // after 4k and on a keyframe
    if (mkv->cluster_pos &&
        ((!s->pb->seekable && (cluster_size > 32*1024 || ts > mkv->cluster_pts + 1000))
         ||                      cluster_size > 5*1024*1024 || ts > mkv->cluster_pts + 5000
         || (codec->codec_type == AVMEDIA_TYPE_VIDEO && keyframe && cluster_size > 4*1024))) {
        av_log(s, AV_LOG_DEBUG, "Starting new cluster at offset %" PRIu64
               " bytes, pts %" PRIu64 "\n", avio_tell(pb), ts);
        end_ebml_master(pb, mkv->cluster);
        mkv->cluster_pos = 0;
        if (mkv->dyn_bc)
            mkv_flush_dynbuf(s);
    }

    // check if we have an audio packet cached
    if (mkv->cur_audio_pkt.size > 0) {
        ret = mkv_write_packet_internal(s, &mkv->cur_audio_pkt);
        mkv->cur_audio_pkt.size = 0;
        if (ret < 0) {
            av_log(s, AV_LOG_ERROR, "Could not write cached audio packet ret:%d\n", ret);
            return ret;
        }
    }

    // buffer an audio packet to ensure the packet containing the video
    // keyframe's timecode is contained in the same cluster for WebM
    if (codec->codec_type == AVMEDIA_TYPE_AUDIO)
        ret = mkv_copy_packet(mkv, pkt);
    else
        ret = mkv_write_packet_internal(s, pkt);
    return ret;
}

static int mkv_write_trailer(AVFormatContext *s)
{
    MatroskaMuxContext *mkv = s->priv_data;
    AVIOContext *pb = s->pb;
    int64_t currentpos, cuespos;
    int ret;

    // check if we have an audio packet cached
    if (mkv->cur_audio_pkt.size > 0) {
        ret = mkv_write_packet_internal(s, &mkv->cur_audio_pkt);
        mkv->cur_audio_pkt.size = 0;
        if (ret < 0) {
            av_log(s, AV_LOG_ERROR, "Could not write cached audio packet ret:%d\n", ret);
            return ret;
        }
    }

    if (mkv->dyn_bc) {
        end_ebml_master(mkv->dyn_bc, mkv->cluster);
        mkv_flush_dynbuf(s);
    } else if (mkv->cluster_pos) {
        end_ebml_master(pb, mkv->cluster);
    }

    if (pb->seekable) {
        if (mkv->cues->num_entries) {
            cuespos = mkv_write_cues(pb, mkv->cues, s->nb_streams);

            ret = mkv_add_seekhead_entry(mkv->main_seekhead, MATROSKA_ID_CUES, cuespos);
            if (ret < 0) return ret;
        }

        mkv_write_seekhead(pb, mkv->main_seekhead);

        // update the duration
        av_log(s, AV_LOG_DEBUG, "end duration = %" PRIu64 "\n", mkv->duration);
        currentpos = avio_tell(pb);
        avio_seek(pb, mkv->duration_offset, SEEK_SET);
        put_ebml_float(pb, MATROSKA_ID_DURATION, mkv->duration);

        avio_seek(pb, currentpos, SEEK_SET);
    }

    end_ebml_master(pb, mkv->segment);
    av_free(mkv->tracks);
    av_freep(&mkv->cues->entries);
    av_freep(&mkv->cues);
    av_destruct_packet(&mkv->cur_audio_pkt);
    avio_flush(pb);
    return 0;
}

#if CONFIG_MATROSKA_MUXER
AVOutputFormat ff_matroska_muxer = {
    "matroska",
    NULL_IF_CONFIG_SMALL("Matroska file format"),
    "video/x-matroska",
    "mkv",
    sizeof(MatroskaMuxContext),
    CODEC_ID_MP2,
    CODEC_ID_MPEG4,
    mkv_write_header,
    mkv_write_packet,
    mkv_write_trailer,
    .flags = AVFMT_GLOBALHEADER | AVFMT_VARIABLE_FPS,
    .codec_tag = (const AVCodecTag* const []){ff_codec_bmp_tags, ff_codec_wav_tags, 0},
    .subtitle_codec = CODEC_ID_TEXT,
};
#endif

#if CONFIG_WEBM_MUXER
AVOutputFormat ff_webm_muxer = {
    "webm",
    NULL_IF_CONFIG_SMALL("WebM file format"),
    "video/webm",
    "webm",
    sizeof(MatroskaMuxContext),
    CODEC_ID_VORBIS,
    CODEC_ID_VP8,
    mkv_write_header,
    mkv_write_packet,
    mkv_write_trailer,
    .flags = AVFMT_GLOBALHEADER | AVFMT_VARIABLE_FPS | AVFMT_TS_NONSTRICT,
};
#endif

#if CONFIG_MATROSKA_AUDIO_MUXER
AVOutputFormat ff_matroska_audio_muxer = {
    "matroska",
    NULL_IF_CONFIG_SMALL("Matroska file format"),
    "audio/x-matroska",
    "mka",
    sizeof(MatroskaMuxContext),
    CODEC_ID_MP2,
    CODEC_ID_NONE,
    mkv_write_header,
    mkv_write_packet,
    mkv_write_trailer,
    .flags = AVFMT_GLOBALHEADER,
    .codec_tag = (const AVCodecTag* const []){ff_codec_wav_tags, 0},
};
#endif<|MERGE_RESOLUTION|>--- conflicted
+++ resolved
@@ -587,10 +587,9 @@
                 // XXX: interlace flag?
                 put_ebml_uint (pb, MATROSKA_ID_VIDEOPIXELWIDTH , codec->width);
                 put_ebml_uint (pb, MATROSKA_ID_VIDEOPIXELHEIGHT, codec->height);
-<<<<<<< HEAD
-
-                if ((tag = av_metadata_get(st->metadata, "stereo_mode", NULL, 0)) ||
-                    (tag = av_metadata_get( s->metadata, "stereo_mode", NULL, 0))) {
+
+                if ((tag = av_dict_get(st->metadata, "stereo_mode", NULL, 0)) ||
+                    (tag = av_dict_get( s->metadata, "stereo_mode", NULL, 0))) {
                     // save stereo mode flag
                     uint64_t st_mode = MATROSKA_VIDEO_STEREO_MODE_COUNT;
 
@@ -607,26 +606,6 @@
                         return AVERROR(EINVAL);
                     } else
                         put_ebml_uint(pb, MATROSKA_ID_VIDEOSTEREOMODE, st_mode);
-=======
-                if ((tag = av_dict_get(s->metadata, "stereo_mode", NULL, 0))) {
-                    uint8_t stereo_fmt = atoi(tag->value);
-                    int valid_fmt = 0;
-
-                    switch (mkv->mode) {
-                    case MODE_WEBM:
-                        if (stereo_fmt <= MATROSKA_VIDEO_STEREOMODE_TYPE_TOP_BOTTOM
-                            || stereo_fmt == MATROSKA_VIDEO_STEREOMODE_TYPE_RIGHT_LEFT)
-                            valid_fmt = 1;
-                        break;
-                    case MODE_MATROSKAv2:
-                        if (stereo_fmt <= MATROSKA_VIDEO_STEREOMODE_TYPE_BOTH_EYES_BLOCK_RL)
-                            valid_fmt = 1;
-                        break;
-                    }
-
-                    if (valid_fmt)
-                        put_ebml_uint (pb, MATROSKA_ID_VIDEOSTEREOMODE, stereo_fmt);
->>>>>>> a71bcd1a
                 }
 
                 if (st->sample_aspect_ratio.num) {
@@ -773,13 +752,8 @@
         put_ebml_uint(s->pb, elementid, uid);
     end_ebml_master(s->pb, targets);
 
-<<<<<<< HEAD
-    while ((t = av_metadata_get(m, "", t, AV_METADATA_IGNORE_SUFFIX)))
+    while ((t = av_dict_get(m, "", t, AV_DICT_IGNORE_SUFFIX)))
         if (strcasecmp(t->key, "title") && strcasecmp(t->key, "stereo_mode"))
-=======
-    while ((t = av_dict_get(m, "", t, AV_DICT_IGNORE_SUFFIX)))
-        if (strcasecmp(t->key, "title"))
->>>>>>> a71bcd1a
             mkv_write_simpletag(s->pb, t);
 
     end_ebml_master(s->pb, tag);
