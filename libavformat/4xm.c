/*
 * 4X Technologies .4xm File Demuxer (no muxer)
 * Copyright (c) 2003  The ffmpeg Project
 *
 * This file is part of FFmpeg.
 *
 * FFmpeg is free software; you can redistribute it and/or
 * modify it under the terms of the GNU Lesser General Public
 * License as published by the Free Software Foundation; either
 * version 2.1 of the License, or (at your option) any later version.
 *
 * FFmpeg is distributed in the hope that it will be useful,
 * but WITHOUT ANY WARRANTY; without even the implied warranty of
 * MERCHANTABILITY or FITNESS FOR A PARTICULAR PURPOSE.  See the GNU
 * Lesser General Public License for more details.
 *
 * You should have received a copy of the GNU Lesser General Public
 * License along with FFmpeg; if not, write to the Free Software
 * Foundation, Inc., 51 Franklin Street, Fifth Floor, Boston, MA 02110-1301 USA
 */

/**
 * @file
 * 4X Technologies file demuxer
 * by Mike Melanson (melanson@pcisys.net)
 * for more information on the .4xm file format, visit:
 *   http://www.pcisys.net/~melanson/codecs/
 */

#include "libavutil/intreadwrite.h"
#include "libavutil/intfloat.h"
#include "avformat.h"
#include "internal.h"

#define     RIFF_TAG MKTAG('R', 'I', 'F', 'F')
#define  FOURXMV_TAG MKTAG('4', 'X', 'M', 'V')
#define     LIST_TAG MKTAG('L', 'I', 'S', 'T')
#define     HEAD_TAG MKTAG('H', 'E', 'A', 'D')
#define     TRK__TAG MKTAG('T', 'R', 'K', '_')
#define     MOVI_TAG MKTAG('M', 'O', 'V', 'I')
#define     VTRK_TAG MKTAG('V', 'T', 'R', 'K')
#define     STRK_TAG MKTAG('S', 'T', 'R', 'K')
#define     std__TAG MKTAG('s', 't', 'd', '_')
#define     name_TAG MKTAG('n', 'a', 'm', 'e')
#define     vtrk_TAG MKTAG('v', 't', 'r', 'k')
#define     strk_TAG MKTAG('s', 't', 'r', 'k')
#define     ifrm_TAG MKTAG('i', 'f', 'r', 'm')
#define     pfrm_TAG MKTAG('p', 'f', 'r', 'm')
#define     cfrm_TAG MKTAG('c', 'f', 'r', 'm')
#define     ifr2_TAG MKTAG('i', 'f', 'r', '2')
#define     pfr2_TAG MKTAG('p', 'f', 'r', '2')
#define     cfr2_TAG MKTAG('c', 'f', 'r', '2')
#define     snd__TAG MKTAG('s', 'n', 'd', '_')

#define vtrk_SIZE 0x44
#define strk_SIZE 0x28

#define GET_LIST_HEADER() \
    fourcc_tag = avio_rl32(pb); \
    size       = avio_rl32(pb); \
    if (fourcc_tag != LIST_TAG) \
        return AVERROR_INVALIDDATA; \
    fourcc_tag = avio_rl32(pb);

typedef struct AudioTrack {
    int sample_rate;
    int bits;
    int channels;
    int stream_index;
    int adpcm;
    int64_t audio_pts;
} AudioTrack;

typedef struct FourxmDemuxContext {
    int video_stream_index;
    int track_count;
    AudioTrack *tracks;

    int64_t video_pts;
    float fps;
} FourxmDemuxContext;

static int fourxm_probe(AVProbeData *p)
{
    if ((AV_RL32(&p->buf[0]) != RIFF_TAG) ||
        (AV_RL32(&p->buf[8]) != FOURXMV_TAG))
        return 0;

    return AVPROBE_SCORE_MAX;
}

static int parse_vtrk(AVFormatContext *s,
                      FourxmDemuxContext *fourxm, uint8_t *buf, int size,
                      int left)
{
    AVStream *st;
    /* check that there is enough data */
    if (size != vtrk_SIZE || left < size + 8) {
        return AVERROR_INVALIDDATA;
    }

    /* allocate a new AVStream */
    st = avformat_new_stream(s, NULL);
    if (!st)
        return AVERROR(ENOMEM);

    avpriv_set_pts_info(st, 60, 1, fourxm->fps);

    fourxm->video_stream_index = st->index;

    st->codec->codec_type     = AVMEDIA_TYPE_VIDEO;
    st->codec->codec_id       = AV_CODEC_ID_4XM;
    st->codec->extradata_size = 4;
    st->codec->extradata      = av_malloc(4);
    AV_WL32(st->codec->extradata, AV_RL32(buf + 16));
    st->codec->width  = AV_RL32(buf + 36);
    st->codec->height = AV_RL32(buf + 40);

    return 0;
}


static int parse_strk(AVFormatContext *s,
                      FourxmDemuxContext *fourxm, uint8_t *buf, int size,
                      int left)
{
    AVStream *st;
    int track;
    /* check that there is enough data */
    if (size != strk_SIZE || left < size + 8)
        return AVERROR_INVALIDDATA;

    track = AV_RL32(buf + 8);
<<<<<<< HEAD
    if ((unsigned)track >= UINT_MAX / sizeof(AudioTrack) - 1) {
        av_log(s, AV_LOG_ERROR, "current_track too large\n");
        return AVERROR_INVALIDDATA;
    }
=======
    if (track < 0)
        return AVERROR_INVALIDDATA;
>>>>>>> d7199812
    if (track + 1 > fourxm->track_count) {
        if (av_reallocp_array(&fourxm->tracks, track + 1, sizeof(AudioTrack)))
            return AVERROR(ENOMEM);
        memset(&fourxm->tracks[fourxm->track_count], 0,
               sizeof(AudioTrack) * (track + 1 - fourxm->track_count));
        fourxm->track_count = track + 1;
    }
    fourxm->tracks[track].adpcm       = AV_RL32(buf + 12);
    fourxm->tracks[track].channels    = AV_RL32(buf + 36);
    fourxm->tracks[track].sample_rate = AV_RL32(buf + 40);
    fourxm->tracks[track].bits        = AV_RL32(buf + 44);
    fourxm->tracks[track].audio_pts   = 0;

    if (fourxm->tracks[track].channels    <= 0 ||
        fourxm->tracks[track].sample_rate <= 0 ||
        fourxm->tracks[track].bits        <= 0) {
        av_log(s, AV_LOG_ERROR, "audio header invalid\n");
        return AVERROR_INVALIDDATA;
    }
    if (!fourxm->tracks[track].adpcm && fourxm->tracks[track].bits<8) {
        av_log(s, AV_LOG_ERROR, "bits unspecified for non ADPCM\n");
        return AVERROR_INVALIDDATA;
    }

    /* allocate a new AVStream */
    st = avformat_new_stream(s, NULL);
    if (!st)
        return AVERROR(ENOMEM);

    st->id = track;
    avpriv_set_pts_info(st, 60, 1, fourxm->tracks[track].sample_rate);

    fourxm->tracks[track].stream_index = st->index;

    st->codec->codec_type            = AVMEDIA_TYPE_AUDIO;
    st->codec->codec_tag             = 0;
    st->codec->channels              = fourxm->tracks[track].channels;
    st->codec->sample_rate           = fourxm->tracks[track].sample_rate;
    st->codec->bits_per_coded_sample = fourxm->tracks[track].bits;
    st->codec->bit_rate              = st->codec->channels *
                                       st->codec->sample_rate *
                                       st->codec->bits_per_coded_sample;
    st->codec->block_align           = st->codec->channels *
                                       st->codec->bits_per_coded_sample;

    if (fourxm->tracks[track].adpcm){
        st->codec->codec_id = AV_CODEC_ID_ADPCM_4XM;
    } else if (st->codec->bits_per_coded_sample == 8) {
        st->codec->codec_id = AV_CODEC_ID_PCM_U8;
    } else
        st->codec->codec_id = AV_CODEC_ID_PCM_S16LE;

    return 0;
}

static int fourxm_read_header(AVFormatContext *s)
{
    AVIOContext *pb = s->pb;
    unsigned int fourcc_tag;
    unsigned int size;
    int header_size;
    FourxmDemuxContext *fourxm = s->priv_data;
    unsigned char *header;
    int i, ret;

    fourxm->track_count = 0;
    fourxm->tracks      = NULL;
    fourxm->fps         = 1.0;

    /* skip the first 3 32-bit numbers */
    avio_skip(pb, 12);

    /* check for LIST-HEAD */
    GET_LIST_HEADER();
    header_size = size - 4;
    if (fourcc_tag != HEAD_TAG || header_size < 0)
        return AVERROR_INVALIDDATA;

    /* allocate space for the header and load the whole thing */
    header = av_malloc(header_size);
    if (!header)
        return AVERROR(ENOMEM);
    if (avio_read(pb, header, header_size) != header_size) {
        av_free(header);
        return AVERROR(EIO);
    }

    /* take the lazy approach and search for any and all vtrk and strk chunks */
    for (i = 0; i < header_size - 8; i++) {
        fourcc_tag = AV_RL32(&header[i]);
        size       = AV_RL32(&header[i + 4]);
        if (size > header_size - i - 8 && (fourcc_tag == vtrk_TAG || fourcc_tag == strk_TAG)) {
            av_log(s, AV_LOG_ERROR, "chunk larger than array %d>%d\n", size, header_size - i - 8);
            return AVERROR_INVALIDDATA;
        }

        if (fourcc_tag == std__TAG) {
            if (header_size - i < 16) {
                av_log(s, AV_LOG_ERROR, "std TAG truncated\n");
                ret = AVERROR_INVALIDDATA;
                goto fail;
            }
            fourxm->fps = av_int2float(AV_RL32(&header[i + 12]));
        } else if (fourcc_tag == vtrk_TAG) {
            if ((ret = parse_vtrk(s, fourxm, header + i, size,
                                  header_size - i)) < 0)
                goto fail;

            i += 8 + size;
        } else if (fourcc_tag == strk_TAG) {
            if ((ret = parse_strk(s, fourxm, header + i, size,
                                  header_size - i)) < 0)
                goto fail;

            i += 8 + size;
        }
    }

    /* skip over the LIST-MOVI chunk (which is where the stream should be */
    GET_LIST_HEADER();
    if (fourcc_tag != MOVI_TAG) {
        ret = AVERROR_INVALIDDATA;
        goto fail;
    }

    av_free(header);
    /* initialize context members */
    fourxm->video_pts = -1;  /* first frame will push to 0 */

    return 0;
fail:
    av_freep(&fourxm->tracks);
    av_free(header);
    return ret;
}

static int fourxm_read_packet(AVFormatContext *s,
                              AVPacket *pkt)
{
    FourxmDemuxContext *fourxm = s->priv_data;
    AVIOContext *pb            = s->pb;
    unsigned int fourcc_tag;
    unsigned int size;
    int ret = 0;
    unsigned int track_number;
    int packet_read = 0;
    unsigned char header[8];
    int audio_frame_count;

    while (!packet_read) {
        if ((ret = avio_read(s->pb, header, 8)) < 0)
            return ret;
        fourcc_tag = AV_RL32(&header[0]);
        size       = AV_RL32(&header[4]);
        if (url_feof(pb))
            return AVERROR(EIO);
        switch (fourcc_tag) {
        case LIST_TAG:
            /* this is a good time to bump the video pts */
            fourxm->video_pts++;

            /* skip the LIST-* tag and move on to the next fourcc */
            avio_rl32(pb);
            break;

        case ifrm_TAG:
        case pfrm_TAG:
        case cfrm_TAG:
        case ifr2_TAG:
        case pfr2_TAG:
        case cfr2_TAG:
            /* allocate 8 more bytes than 'size' to account for fourcc
             * and size */
            if (size + 8 < size || av_new_packet(pkt, size + 8))
                return AVERROR(EIO);
            pkt->stream_index = fourxm->video_stream_index;
            pkt->pts          = fourxm->video_pts;
            pkt->pos          = avio_tell(s->pb);
            memcpy(pkt->data, header, 8);
            ret = avio_read(s->pb, &pkt->data[8], size);

            if (ret < 0) {
                av_free_packet(pkt);
            } else
                packet_read = 1;
            break;

        case snd__TAG:
            track_number = avio_rl32(pb);
            avio_skip(pb, 4);
            size -= 8;

            if (track_number < fourxm->track_count &&
                fourxm->tracks[track_number].channels > 0) {
                ret = av_get_packet(s->pb, pkt, size);
                if (ret < 0)
                    return AVERROR(EIO);
                pkt->stream_index =
                    fourxm->tracks[track_number].stream_index;
                pkt->pts    = fourxm->tracks[track_number].audio_pts;
                packet_read = 1;

                /* pts accounting */
                audio_frame_count = size;
                if (fourxm->tracks[track_number].adpcm)
                    audio_frame_count -= 2 * (fourxm->tracks[track_number].channels);
                audio_frame_count /= fourxm->tracks[track_number].channels;
                if (fourxm->tracks[track_number].adpcm) {
                    audio_frame_count *= 2;
                } else
                    audio_frame_count /=
                        (fourxm->tracks[track_number].bits / 8);
                fourxm->tracks[track_number].audio_pts += audio_frame_count;
            } else {
                avio_skip(pb, size);
            }
            break;

        default:
            avio_skip(pb, size);
            break;
        }
    }
    return ret;
}

static int fourxm_read_close(AVFormatContext *s)
{
    FourxmDemuxContext *fourxm = s->priv_data;

    av_freep(&fourxm->tracks);

    return 0;
}

AVInputFormat ff_fourxm_demuxer = {
    .name           = "4xm",
    .long_name      = NULL_IF_CONFIG_SMALL("4X Technologies"),
    .priv_data_size = sizeof(FourxmDemuxContext),
    .read_probe     = fourxm_probe,
    .read_header    = fourxm_read_header,
    .read_packet    = fourxm_read_packet,
    .read_close     = fourxm_read_close,
};<|MERGE_RESOLUTION|>--- conflicted
+++ resolved
@@ -131,15 +131,11 @@
         return AVERROR_INVALIDDATA;
 
     track = AV_RL32(buf + 8);
-<<<<<<< HEAD
     if ((unsigned)track >= UINT_MAX / sizeof(AudioTrack) - 1) {
         av_log(s, AV_LOG_ERROR, "current_track too large\n");
         return AVERROR_INVALIDDATA;
     }
-=======
-    if (track < 0)
-        return AVERROR_INVALIDDATA;
->>>>>>> d7199812
+
     if (track + 1 > fourxm->track_count) {
         if (av_reallocp_array(&fourxm->tracks, track + 1, sizeof(AudioTrack)))
             return AVERROR(ENOMEM);
