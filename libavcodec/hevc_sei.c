--- conflicted
+++ resolved
@@ -51,13 +51,8 @@
 
 static void decode_nal_sei_frame_packing_arrangement(HEVCContext *s)
 {
-<<<<<<< HEAD
     GetBitContext *gb = &s->HEVClc->gb;
-    int cancel, type, quincunx;
-=======
-    GetBitContext *gb = &s->HEVClc.gb;
     int cancel, type, quincunx, content;
->>>>>>> acb77dff
 
     get_ue_golomb(gb);                  // frame_packing_arrangement_id
     cancel = get_bits1(gb);             // frame_packing_cancel_flag
@@ -155,18 +150,12 @@
     if (s->nal_unit_type == NAL_SEI_PREFIX) {
         if (payload_type == 256 /*&& s->decode_checksum_sei*/) {
             decode_nal_sei_decoded_picture_hash(s);
-<<<<<<< HEAD
             return 1;
         } else if (payload_type == 45) {
             decode_nal_sei_frame_packing_arrangement(s);
             return 1;
         } else if (payload_type == 1){
             int ret = decode_pic_timing(s);
-=======
-        else if (payload_type == 45)
-            decode_nal_sei_frame_packing_arrangement(s);
-        else {
->>>>>>> acb77dff
             av_log(s->avctx, AV_LOG_DEBUG, "Skipped PREFIX SEI %d\n", payload_type);
             skip_bits(gb, 8 * payload_size);
             return ret;
