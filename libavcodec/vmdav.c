--- conflicted
+++ resolved
@@ -619,11 +619,7 @@
     /* decode audio chunks */
     if (audio_chunks > 0) {
         buf_end = buf + buf_size;
-<<<<<<< HEAD
-        while ( buf_end - buf >= s->chunk_size) {
-=======
-        while (buf + s->chunk_size <= buf_end) {
->>>>>>> 19dd4017
+        while (buf_end - buf >= s->chunk_size) {
             if (s->out_bps == 2) {
                 decode_audio_s16(output_samples_s16, buf, s->chunk_size,
                                  avctx->channels);
