/*
 * H.26L/H.264/AVC/JVT/14496-10/... encoder/decoder
 * Copyright (c) 2003 Michael Niedermayer <michaelni@gmx.at>
 *
 * This file is part of FFmpeg.
 *
 * FFmpeg is free software; you can redistribute it and/or
 * modify it under the terms of the GNU Lesser General Public
 * License as published by the Free Software Foundation; either
 * version 2.1 of the License, or (at your option) any later version.
 *
 * FFmpeg is distributed in the hope that it will be useful,
 * but WITHOUT ANY WARRANTY; without even the implied warranty of
 * MERCHANTABILITY or FITNESS FOR A PARTICULAR PURPOSE.  See the GNU
 * Lesser General Public License for more details.
 *
 * You should have received a copy of the GNU Lesser General Public
 * License along with FFmpeg; if not, write to the Free Software
 * Foundation, Inc., 51 Franklin Street, Fifth Floor, Boston, MA 02110-1301 USA
 */

/**
 * @file
 * H.264 / AVC / MPEG4 part10 prediction functions.
 * @author Michael Niedermayer <michaelni@gmx.at>
 */

<<<<<<< HEAD
#include "libavutil/avassert.h"
=======
#include "dsputil.h"
>>>>>>> c242bbd8
#include "h264pred.h"
#include "dsputil.h" // for ff_cropTbl
#include "avcodec.h" // for AV_CODEC_ID_*

#define BIT_DEPTH 8
#include "h264pred_template.c"
#undef BIT_DEPTH

#define BIT_DEPTH 9
#include "h264pred_template.c"
#undef BIT_DEPTH

#define BIT_DEPTH 10
#include "h264pred_template.c"
#undef BIT_DEPTH

#define BIT_DEPTH 12
#include "h264pred_template.c"
#undef BIT_DEPTH

#define BIT_DEPTH 14
#include "h264pred_template.c"
#undef BIT_DEPTH

static void pred4x4_vertical_vp8_c(uint8_t *src, const uint8_t *topright,
                                   ptrdiff_t stride)
{
    const unsigned lt = src[-1-1*stride];
    LOAD_TOP_EDGE
    LOAD_TOP_RIGHT_EDGE
    uint32_t v = PACK_4U8((lt + 2*t0 + t1 + 2) >> 2,
                          (t0 + 2*t1 + t2 + 2) >> 2,
                          (t1 + 2*t2 + t3 + 2) >> 2,
                          (t2 + 2*t3 + t4 + 2) >> 2);

    AV_WN32A(src+0*stride, v);
    AV_WN32A(src+1*stride, v);
    AV_WN32A(src+2*stride, v);
    AV_WN32A(src+3*stride, v);
}

static void pred4x4_horizontal_vp8_c(uint8_t *src, const uint8_t *topright,
                                     ptrdiff_t stride)
{
    const unsigned lt = src[-1-1*stride];
    LOAD_LEFT_EDGE

    AV_WN32A(src+0*stride, ((lt + 2*l0 + l1 + 2) >> 2)*0x01010101);
    AV_WN32A(src+1*stride, ((l0 + 2*l1 + l2 + 2) >> 2)*0x01010101);
    AV_WN32A(src+2*stride, ((l1 + 2*l2 + l3 + 2) >> 2)*0x01010101);
    AV_WN32A(src+3*stride, ((l2 + 2*l3 + l3 + 2) >> 2)*0x01010101);
}

static void pred4x4_down_left_svq3_c(uint8_t *src, const uint8_t *topright,
                                     ptrdiff_t stride)
{
    LOAD_TOP_EDGE
    LOAD_LEFT_EDGE

    src[0+0*stride]=(l1 + t1)>>1;
    src[1+0*stride]=
    src[0+1*stride]=(l2 + t2)>>1;
    src[2+0*stride]=
    src[1+1*stride]=
    src[0+2*stride]=
    src[3+0*stride]=
    src[2+1*stride]=
    src[1+2*stride]=
    src[0+3*stride]=
    src[3+1*stride]=
    src[2+2*stride]=
    src[1+3*stride]=
    src[3+2*stride]=
    src[2+3*stride]=
    src[3+3*stride]=(l3 + t3)>>1;
}

static void pred4x4_down_left_rv40_c(uint8_t *src, const uint8_t *topright,
                                     ptrdiff_t stride)
{
    LOAD_TOP_EDGE
    LOAD_TOP_RIGHT_EDGE
    LOAD_LEFT_EDGE
    LOAD_DOWN_LEFT_EDGE

    src[0+0*stride]=(t0 + t2 + 2*t1 + 2 + l0 + l2 + 2*l1 + 2)>>3;
    src[1+0*stride]=
    src[0+1*stride]=(t1 + t3 + 2*t2 + 2 + l1 + l3 + 2*l2 + 2)>>3;
    src[2+0*stride]=
    src[1+1*stride]=
    src[0+2*stride]=(t2 + t4 + 2*t3 + 2 + l2 + l4 + 2*l3 + 2)>>3;
    src[3+0*stride]=
    src[2+1*stride]=
    src[1+2*stride]=
    src[0+3*stride]=(t3 + t5 + 2*t4 + 2 + l3 + l5 + 2*l4 + 2)>>3;
    src[3+1*stride]=
    src[2+2*stride]=
    src[1+3*stride]=(t4 + t6 + 2*t5 + 2 + l4 + l6 + 2*l5 + 2)>>3;
    src[3+2*stride]=
    src[2+3*stride]=(t5 + t7 + 2*t6 + 2 + l5 + l7 + 2*l6 + 2)>>3;
    src[3+3*stride]=(t6 + t7 + 1 + l6 + l7 + 1)>>2;
}

static void pred4x4_down_left_rv40_nodown_c(uint8_t *src,
                                            const uint8_t *topright,
                                            ptrdiff_t stride)
{
    LOAD_TOP_EDGE
    LOAD_TOP_RIGHT_EDGE
    LOAD_LEFT_EDGE

    src[0+0*stride]=(t0 + t2 + 2*t1 + 2 + l0 + l2 + 2*l1 + 2)>>3;
    src[1+0*stride]=
    src[0+1*stride]=(t1 + t3 + 2*t2 + 2 + l1 + l3 + 2*l2 + 2)>>3;
    src[2+0*stride]=
    src[1+1*stride]=
    src[0+2*stride]=(t2 + t4 + 2*t3 + 2 + l2 + 3*l3 + 2)>>3;
    src[3+0*stride]=
    src[2+1*stride]=
    src[1+2*stride]=
    src[0+3*stride]=(t3 + t5 + 2*t4 + 2 + l3*4 + 2)>>3;
    src[3+1*stride]=
    src[2+2*stride]=
    src[1+3*stride]=(t4 + t6 + 2*t5 + 2 + l3*4 + 2)>>3;
    src[3+2*stride]=
    src[2+3*stride]=(t5 + t7 + 2*t6 + 2 + l3*4 + 2)>>3;
    src[3+3*stride]=(t6 + t7 + 1 + 2*l3 + 1)>>2;
}

static void pred4x4_vertical_left_rv40(uint8_t *src, const uint8_t *topright,
                                       ptrdiff_t stride,
                                       const int l0, const int l1, const int l2,
                                       const int l3, const int l4)
{
    LOAD_TOP_EDGE
    LOAD_TOP_RIGHT_EDGE

    src[0+0*stride]=(2*t0 + 2*t1 + l1 + 2*l2 + l3 + 4)>>3;
    src[1+0*stride]=
    src[0+2*stride]=(t1 + t2 + 1)>>1;
    src[2+0*stride]=
    src[1+2*stride]=(t2 + t3 + 1)>>1;
    src[3+0*stride]=
    src[2+2*stride]=(t3 + t4+ 1)>>1;
    src[3+2*stride]=(t4 + t5+ 1)>>1;
    src[0+1*stride]=(t0 + 2*t1 + t2 + l2 + 2*l3 + l4 + 4)>>3;
    src[1+1*stride]=
    src[0+3*stride]=(t1 + 2*t2 + t3 + 2)>>2;
    src[2+1*stride]=
    src[1+3*stride]=(t2 + 2*t3 + t4 + 2)>>2;
    src[3+1*stride]=
    src[2+3*stride]=(t3 + 2*t4 + t5 + 2)>>2;
    src[3+3*stride]=(t4 + 2*t5 + t6 + 2)>>2;
}

static void pred4x4_vertical_left_rv40_c(uint8_t *src, const uint8_t *topright,
                                         ptrdiff_t stride)
{
    LOAD_LEFT_EDGE
    LOAD_DOWN_LEFT_EDGE

    pred4x4_vertical_left_rv40(src, topright, stride, l0, l1, l2, l3, l4);
}

static void pred4x4_vertical_left_rv40_nodown_c(uint8_t *src,
                                                const uint8_t *topright,
                                                ptrdiff_t stride)
{
    LOAD_LEFT_EDGE

    pred4x4_vertical_left_rv40(src, topright, stride, l0, l1, l2, l3, l3);
}

static void pred4x4_vertical_left_vp8_c(uint8_t *src, const uint8_t *topright,
                                        ptrdiff_t stride)
{
    LOAD_TOP_EDGE
    LOAD_TOP_RIGHT_EDGE

    src[0+0*stride]=(t0 + t1 + 1)>>1;
    src[1+0*stride]=
    src[0+2*stride]=(t1 + t2 + 1)>>1;
    src[2+0*stride]=
    src[1+2*stride]=(t2 + t3 + 1)>>1;
    src[3+0*stride]=
    src[2+2*stride]=(t3 + t4 + 1)>>1;
    src[0+1*stride]=(t0 + 2*t1 + t2 + 2)>>2;
    src[1+1*stride]=
    src[0+3*stride]=(t1 + 2*t2 + t3 + 2)>>2;
    src[2+1*stride]=
    src[1+3*stride]=(t2 + 2*t3 + t4 + 2)>>2;
    src[3+1*stride]=
    src[2+3*stride]=(t3 + 2*t4 + t5 + 2)>>2;
    src[3+2*stride]=(t4 + 2*t5 + t6 + 2)>>2;
    src[3+3*stride]=(t5 + 2*t6 + t7 + 2)>>2;
}

static void pred4x4_horizontal_up_rv40_c(uint8_t *src, const uint8_t *topright,
                                         ptrdiff_t stride)
{
    LOAD_LEFT_EDGE
    LOAD_DOWN_LEFT_EDGE
    LOAD_TOP_EDGE
    LOAD_TOP_RIGHT_EDGE

    src[0+0*stride]=(t1 + 2*t2 + t3 + 2*l0 + 2*l1 + 4)>>3;
    src[1+0*stride]=(t2 + 2*t3 + t4 + l0 + 2*l1 + l2 + 4)>>3;
    src[2+0*stride]=
    src[0+1*stride]=(t3 + 2*t4 + t5 + 2*l1 + 2*l2 + 4)>>3;
    src[3+0*stride]=
    src[1+1*stride]=(t4 + 2*t5 + t6 + l1 + 2*l2 + l3 + 4)>>3;
    src[2+1*stride]=
    src[0+2*stride]=(t5 + 2*t6 + t7 + 2*l2 + 2*l3 + 4)>>3;
    src[3+1*stride]=
    src[1+2*stride]=(t6 + 3*t7 + l2 + 3*l3 + 4)>>3;
    src[3+2*stride]=
    src[1+3*stride]=(l3 + 2*l4 + l5 + 2)>>2;
    src[0+3*stride]=
    src[2+2*stride]=(t6 + t7 + l3 + l4 + 2)>>2;
    src[2+3*stride]=(l4 + l5 + 1)>>1;
    src[3+3*stride]=(l4 + 2*l5 + l6 + 2)>>2;
}

static void pred4x4_horizontal_up_rv40_nodown_c(uint8_t *src,
                                                const uint8_t *topright,
                                                ptrdiff_t stride)
{
    LOAD_LEFT_EDGE
    LOAD_TOP_EDGE
    LOAD_TOP_RIGHT_EDGE

    src[0+0*stride]=(t1 + 2*t2 + t3 + 2*l0 + 2*l1 + 4)>>3;
    src[1+0*stride]=(t2 + 2*t3 + t4 + l0 + 2*l1 + l2 + 4)>>3;
    src[2+0*stride]=
    src[0+1*stride]=(t3 + 2*t4 + t5 + 2*l1 + 2*l2 + 4)>>3;
    src[3+0*stride]=
    src[1+1*stride]=(t4 + 2*t5 + t6 + l1 + 2*l2 + l3 + 4)>>3;
    src[2+1*stride]=
    src[0+2*stride]=(t5 + 2*t6 + t7 + 2*l2 + 2*l3 + 4)>>3;
    src[3+1*stride]=
    src[1+2*stride]=(t6 + 3*t7 + l2 + 3*l3 + 4)>>3;
    src[3+2*stride]=
    src[1+3*stride]=l3;
    src[0+3*stride]=
    src[2+2*stride]=(t6 + t7 + 2*l3 + 2)>>2;
    src[2+3*stride]=
    src[3+3*stride]=l3;
}

static void pred4x4_tm_vp8_c(uint8_t *src, const uint8_t *topright,
                             ptrdiff_t stride)
{
    uint8_t *cm = ff_cropTbl + MAX_NEG_CROP - src[-1-stride];
    uint8_t *top = src-stride;
    int y;

    for (y = 0; y < 4; y++) {
        uint8_t *cm_in = cm + src[-1];
        src[0] = cm_in[top[0]];
        src[1] = cm_in[top[1]];
        src[2] = cm_in[top[2]];
        src[3] = cm_in[top[3]];
        src += stride;
    }
}

static void pred16x16_plane_svq3_c(uint8_t *src, ptrdiff_t stride)
{
    pred16x16_plane_compat_8_c(src, stride, 1, 0);
}

static void pred16x16_plane_rv40_c(uint8_t *src, ptrdiff_t stride)
{
    pred16x16_plane_compat_8_c(src, stride, 0, 1);
}

static void pred16x16_tm_vp8_c(uint8_t *src, ptrdiff_t stride)
{
    uint8_t *cm = ff_cropTbl + MAX_NEG_CROP - src[-1-stride];
    uint8_t *top = src-stride;
    int y;

    for (y = 0; y < 16; y++) {
        uint8_t *cm_in = cm + src[-1];
        src[0]  = cm_in[top[0]];
        src[1]  = cm_in[top[1]];
        src[2]  = cm_in[top[2]];
        src[3]  = cm_in[top[3]];
        src[4]  = cm_in[top[4]];
        src[5]  = cm_in[top[5]];
        src[6]  = cm_in[top[6]];
        src[7]  = cm_in[top[7]];
        src[8]  = cm_in[top[8]];
        src[9]  = cm_in[top[9]];
        src[10] = cm_in[top[10]];
        src[11] = cm_in[top[11]];
        src[12] = cm_in[top[12]];
        src[13] = cm_in[top[13]];
        src[14] = cm_in[top[14]];
        src[15] = cm_in[top[15]];
        src += stride;
    }
}

static void pred8x8_left_dc_rv40_c(uint8_t *src, ptrdiff_t stride)
{
    int i;
    unsigned dc0;

    dc0=0;
    for(i=0;i<8; i++)
        dc0+= src[-1+i*stride];
    dc0= 0x01010101*((dc0 + 4)>>3);

    for(i=0; i<8; i++){
        ((uint32_t*)(src+i*stride))[0]=
        ((uint32_t*)(src+i*stride))[1]= dc0;
    }
}

static void pred8x8_top_dc_rv40_c(uint8_t *src, ptrdiff_t stride)
{
    int i;
    unsigned dc0;

    dc0=0;
    for(i=0;i<8; i++)
        dc0+= src[i-stride];
    dc0= 0x01010101*((dc0 + 4)>>3);

    for(i=0; i<8; i++){
        ((uint32_t*)(src+i*stride))[0]=
        ((uint32_t*)(src+i*stride))[1]= dc0;
    }
}

static void pred8x8_dc_rv40_c(uint8_t *src, ptrdiff_t stride)
{
    int i;
    unsigned dc0 = 0;

    for(i=0;i<4; i++){
        dc0+= src[-1+i*stride] + src[i-stride];
        dc0+= src[4+i-stride];
        dc0+= src[-1+(i+4)*stride];
    }
    dc0= 0x01010101*((dc0 + 8)>>4);

    for(i=0; i<4; i++){
        ((uint32_t*)(src+i*stride))[0]= dc0;
        ((uint32_t*)(src+i*stride))[1]= dc0;
    }
    for(i=4; i<8; i++){
        ((uint32_t*)(src+i*stride))[0]= dc0;
        ((uint32_t*)(src+i*stride))[1]= dc0;
    }
}

static void pred8x8_tm_vp8_c(uint8_t *src, ptrdiff_t stride)
{
    uint8_t *cm = ff_cropTbl + MAX_NEG_CROP - src[-1-stride];
    uint8_t *top = src-stride;
    int y;

    for (y = 0; y < 8; y++) {
        uint8_t *cm_in = cm + src[-1];
        src[0] = cm_in[top[0]];
        src[1] = cm_in[top[1]];
        src[2] = cm_in[top[2]];
        src[3] = cm_in[top[3]];
        src[4] = cm_in[top[4]];
        src[5] = cm_in[top[5]];
        src[6] = cm_in[top[6]];
        src[7] = cm_in[top[7]];
        src += stride;
    }
}

/**
 * Set the intra prediction function pointers.
 */
void ff_h264_pred_init(H264PredContext *h, int codec_id, const int bit_depth,
                       int chroma_format_idc)
{
#undef FUNC
#undef FUNCC
#define FUNC(a, depth) a ## _ ## depth
#define FUNCC(a, depth) a ## _ ## depth ## _c
#define FUNCD(a) a ## _c

#define H264_PRED(depth) \
    if(codec_id != AV_CODEC_ID_RV40){\
        if(codec_id == AV_CODEC_ID_VP8) {\
            h->pred4x4[VERT_PRED       ]= FUNCD(pred4x4_vertical_vp8);\
            h->pred4x4[HOR_PRED        ]= FUNCD(pred4x4_horizontal_vp8);\
        } else {\
            h->pred4x4[VERT_PRED       ]= FUNCC(pred4x4_vertical          , depth);\
            h->pred4x4[HOR_PRED        ]= FUNCC(pred4x4_horizontal        , depth);\
        }\
        h->pred4x4[DC_PRED             ]= FUNCC(pred4x4_dc                , depth);\
        if(codec_id == AV_CODEC_ID_SVQ3)\
            h->pred4x4[DIAG_DOWN_LEFT_PRED ]= FUNCD(pred4x4_down_left_svq3);\
        else\
            h->pred4x4[DIAG_DOWN_LEFT_PRED ]= FUNCC(pred4x4_down_left     , depth);\
        h->pred4x4[DIAG_DOWN_RIGHT_PRED]= FUNCC(pred4x4_down_right        , depth);\
        h->pred4x4[VERT_RIGHT_PRED     ]= FUNCC(pred4x4_vertical_right    , depth);\
        h->pred4x4[HOR_DOWN_PRED       ]= FUNCC(pred4x4_horizontal_down   , depth);\
        if (codec_id == AV_CODEC_ID_VP8) {\
            h->pred4x4[VERT_LEFT_PRED  ]= FUNCD(pred4x4_vertical_left_vp8);\
        } else\
            h->pred4x4[VERT_LEFT_PRED  ]= FUNCC(pred4x4_vertical_left     , depth);\
        h->pred4x4[HOR_UP_PRED         ]= FUNCC(pred4x4_horizontal_up     , depth);\
        if(codec_id != AV_CODEC_ID_VP8) {\
            h->pred4x4[LEFT_DC_PRED    ]= FUNCC(pred4x4_left_dc           , depth);\
            h->pred4x4[TOP_DC_PRED     ]= FUNCC(pred4x4_top_dc            , depth);\
            h->pred4x4[DC_128_PRED     ]= FUNCC(pred4x4_128_dc            , depth);\
        } else {\
            h->pred4x4[TM_VP8_PRED     ]= FUNCD(pred4x4_tm_vp8);\
            h->pred4x4[DC_127_PRED     ]= FUNCC(pred4x4_127_dc            , depth);\
            h->pred4x4[DC_129_PRED     ]= FUNCC(pred4x4_129_dc            , depth);\
            h->pred4x4[VERT_VP8_PRED   ]= FUNCC(pred4x4_vertical          , depth);\
            h->pred4x4[HOR_VP8_PRED    ]= FUNCC(pred4x4_horizontal        , depth);\
        }\
    }else{\
        h->pred4x4[VERT_PRED           ]= FUNCC(pred4x4_vertical          , depth);\
        h->pred4x4[HOR_PRED            ]= FUNCC(pred4x4_horizontal        , depth);\
        h->pred4x4[DC_PRED             ]= FUNCC(pred4x4_dc                , depth);\
        h->pred4x4[DIAG_DOWN_LEFT_PRED ]= FUNCD(pred4x4_down_left_rv40);\
        h->pred4x4[DIAG_DOWN_RIGHT_PRED]= FUNCC(pred4x4_down_right        , depth);\
        h->pred4x4[VERT_RIGHT_PRED     ]= FUNCC(pred4x4_vertical_right    , depth);\
        h->pred4x4[HOR_DOWN_PRED       ]= FUNCC(pred4x4_horizontal_down   , depth);\
        h->pred4x4[VERT_LEFT_PRED      ]= FUNCD(pred4x4_vertical_left_rv40);\
        h->pred4x4[HOR_UP_PRED         ]= FUNCD(pred4x4_horizontal_up_rv40);\
        h->pred4x4[LEFT_DC_PRED        ]= FUNCC(pred4x4_left_dc           , depth);\
        h->pred4x4[TOP_DC_PRED         ]= FUNCC(pred4x4_top_dc            , depth);\
        h->pred4x4[DC_128_PRED         ]= FUNCC(pred4x4_128_dc            , depth);\
        h->pred4x4[DIAG_DOWN_LEFT_PRED_RV40_NODOWN]= FUNCD(pred4x4_down_left_rv40_nodown);\
        h->pred4x4[HOR_UP_PRED_RV40_NODOWN]= FUNCD(pred4x4_horizontal_up_rv40_nodown);\
        h->pred4x4[VERT_LEFT_PRED_RV40_NODOWN]= FUNCD(pred4x4_vertical_left_rv40_nodown);\
    }\
\
    h->pred8x8l[VERT_PRED           ]= FUNCC(pred8x8l_vertical            , depth);\
    h->pred8x8l[HOR_PRED            ]= FUNCC(pred8x8l_horizontal          , depth);\
    h->pred8x8l[DC_PRED             ]= FUNCC(pred8x8l_dc                  , depth);\
    h->pred8x8l[DIAG_DOWN_LEFT_PRED ]= FUNCC(pred8x8l_down_left           , depth);\
    h->pred8x8l[DIAG_DOWN_RIGHT_PRED]= FUNCC(pred8x8l_down_right          , depth);\
    h->pred8x8l[VERT_RIGHT_PRED     ]= FUNCC(pred8x8l_vertical_right      , depth);\
    h->pred8x8l[HOR_DOWN_PRED       ]= FUNCC(pred8x8l_horizontal_down     , depth);\
    h->pred8x8l[VERT_LEFT_PRED      ]= FUNCC(pred8x8l_vertical_left       , depth);\
    h->pred8x8l[HOR_UP_PRED         ]= FUNCC(pred8x8l_horizontal_up       , depth);\
    h->pred8x8l[LEFT_DC_PRED        ]= FUNCC(pred8x8l_left_dc             , depth);\
    h->pred8x8l[TOP_DC_PRED         ]= FUNCC(pred8x8l_top_dc              , depth);\
    h->pred8x8l[DC_128_PRED         ]= FUNCC(pred8x8l_128_dc              , depth);\
\
    if (chroma_format_idc == 1) {\
        h->pred8x8[VERT_PRED8x8   ]= FUNCC(pred8x8_vertical               , depth);\
        h->pred8x8[HOR_PRED8x8    ]= FUNCC(pred8x8_horizontal             , depth);\
    } else {\
        h->pred8x8[VERT_PRED8x8   ]= FUNCC(pred8x16_vertical              , depth);\
        h->pred8x8[HOR_PRED8x8    ]= FUNCC(pred8x16_horizontal            , depth);\
    }\
    if (codec_id != AV_CODEC_ID_VP8) {\
        if (chroma_format_idc == 1) {\
            h->pred8x8[PLANE_PRED8x8]= FUNCC(pred8x8_plane                , depth);\
        } else {\
            h->pred8x8[PLANE_PRED8x8]= FUNCC(pred8x16_plane               , depth);\
        }\
    } else\
        h->pred8x8[PLANE_PRED8x8]= FUNCD(pred8x8_tm_vp8);\
    if(codec_id != AV_CODEC_ID_RV40 && codec_id != AV_CODEC_ID_VP8){\
        if (chroma_format_idc == 1) {\
            h->pred8x8[DC_PRED8x8     ]= FUNCC(pred8x8_dc                     , depth);\
            h->pred8x8[LEFT_DC_PRED8x8]= FUNCC(pred8x8_left_dc                , depth);\
            h->pred8x8[TOP_DC_PRED8x8 ]= FUNCC(pred8x8_top_dc                 , depth);\
            h->pred8x8[ALZHEIMER_DC_L0T_PRED8x8 ]= FUNC(pred8x8_mad_cow_dc_l0t, depth);\
            h->pred8x8[ALZHEIMER_DC_0LT_PRED8x8 ]= FUNC(pred8x8_mad_cow_dc_0lt, depth);\
            h->pred8x8[ALZHEIMER_DC_L00_PRED8x8 ]= FUNC(pred8x8_mad_cow_dc_l00, depth);\
            h->pred8x8[ALZHEIMER_DC_0L0_PRED8x8 ]= FUNC(pred8x8_mad_cow_dc_0l0, depth);\
        } else {\
            h->pred8x8[DC_PRED8x8     ]= FUNCC(pred8x16_dc                    , depth);\
            h->pred8x8[LEFT_DC_PRED8x8]= FUNCC(pred8x16_left_dc               , depth);\
            h->pred8x8[TOP_DC_PRED8x8 ]= FUNCC(pred8x16_top_dc                , depth);\
            h->pred8x8[ALZHEIMER_DC_L0T_PRED8x8 ]= FUNC(pred8x16_mad_cow_dc_l0t, depth);\
            h->pred8x8[ALZHEIMER_DC_0LT_PRED8x8 ]= FUNC(pred8x16_mad_cow_dc_0lt, depth);\
            h->pred8x8[ALZHEIMER_DC_L00_PRED8x8 ]= FUNC(pred8x16_mad_cow_dc_l00, depth);\
            h->pred8x8[ALZHEIMER_DC_0L0_PRED8x8 ]= FUNC(pred8x16_mad_cow_dc_0l0, depth);\
        }\
    }else{\
        h->pred8x8[DC_PRED8x8     ]= FUNCD(pred8x8_dc_rv40);\
        h->pred8x8[LEFT_DC_PRED8x8]= FUNCD(pred8x8_left_dc_rv40);\
        h->pred8x8[TOP_DC_PRED8x8 ]= FUNCD(pred8x8_top_dc_rv40);\
        if (codec_id == AV_CODEC_ID_VP8) {\
            h->pred8x8[DC_127_PRED8x8]= FUNCC(pred8x8_127_dc              , depth);\
            h->pred8x8[DC_129_PRED8x8]= FUNCC(pred8x8_129_dc              , depth);\
        }\
    }\
    if (chroma_format_idc == 1) {\
        h->pred8x8[DC_128_PRED8x8 ]= FUNCC(pred8x8_128_dc                 , depth);\
    } else {\
        h->pred8x8[DC_128_PRED8x8 ]= FUNCC(pred8x16_128_dc                , depth);\
    }\
\
    h->pred16x16[DC_PRED8x8     ]= FUNCC(pred16x16_dc                     , depth);\
    h->pred16x16[VERT_PRED8x8   ]= FUNCC(pred16x16_vertical               , depth);\
    h->pred16x16[HOR_PRED8x8    ]= FUNCC(pred16x16_horizontal             , depth);\
    switch(codec_id){\
    case AV_CODEC_ID_SVQ3:\
       h->pred16x16[PLANE_PRED8x8  ]= FUNCD(pred16x16_plane_svq3);\
       break;\
    case AV_CODEC_ID_RV40:\
       h->pred16x16[PLANE_PRED8x8  ]= FUNCD(pred16x16_plane_rv40);\
       break;\
    case AV_CODEC_ID_VP8:\
       h->pred16x16[PLANE_PRED8x8  ]= FUNCD(pred16x16_tm_vp8);\
       h->pred16x16[DC_127_PRED8x8]= FUNCC(pred16x16_127_dc               , depth);\
       h->pred16x16[DC_129_PRED8x8]= FUNCC(pred16x16_129_dc               , depth);\
       break;\
    default:\
       h->pred16x16[PLANE_PRED8x8  ]= FUNCC(pred16x16_plane               , depth);\
       break;\
    }\
    h->pred16x16[LEFT_DC_PRED8x8]= FUNCC(pred16x16_left_dc                , depth);\
    h->pred16x16[TOP_DC_PRED8x8 ]= FUNCC(pred16x16_top_dc                 , depth);\
    h->pred16x16[DC_128_PRED8x8 ]= FUNCC(pred16x16_128_dc                 , depth);\
\
    /* special lossless h/v prediction for h264 */ \
    h->pred4x4_add  [VERT_PRED   ]= FUNCC(pred4x4_vertical_add            , depth);\
    h->pred4x4_add  [ HOR_PRED   ]= FUNCC(pred4x4_horizontal_add          , depth);\
    h->pred8x8l_add [VERT_PRED   ]= FUNCC(pred8x8l_vertical_add           , depth);\
    h->pred8x8l_add [ HOR_PRED   ]= FUNCC(pred8x8l_horizontal_add         , depth);\
    if (chroma_format_idc == 1) {\
    h->pred8x8_add  [VERT_PRED8x8]= FUNCC(pred8x8_vertical_add            , depth);\
    h->pred8x8_add  [ HOR_PRED8x8]= FUNCC(pred8x8_horizontal_add          , depth);\
    } else {\
        h->pred8x8_add  [VERT_PRED8x8]= FUNCC(pred8x16_vertical_add            , depth);\
        h->pred8x8_add  [ HOR_PRED8x8]= FUNCC(pred8x16_horizontal_add          , depth);\
    }\
    h->pred16x16_add[VERT_PRED8x8]= FUNCC(pred16x16_vertical_add          , depth);\
    h->pred16x16_add[ HOR_PRED8x8]= FUNCC(pred16x16_horizontal_add        , depth);\

    if(!chroma_format_idc)
        chroma_format_idc = 1;

    switch (bit_depth) {
        case 9:
            H264_PRED(9)
            break;
        case 10:
            H264_PRED(10)
            break;
        case 12:
            H264_PRED(12)
            break;
        case 14:
            H264_PRED(14)
            break;
        default:
            av_assert0(bit_depth<=8);
            H264_PRED(8)
            break;
    }

    if (ARCH_ARM) ff_h264_pred_init_arm(h, codec_id, bit_depth, chroma_format_idc);
    if (ARCH_X86) ff_h264_pred_init_x86(h, codec_id, bit_depth, chroma_format_idc);
}<|MERGE_RESOLUTION|>--- conflicted
+++ resolved
@@ -25,13 +25,9 @@
  * @author Michael Niedermayer <michaelni@gmx.at>
  */
 
-<<<<<<< HEAD
 #include "libavutil/avassert.h"
-=======
 #include "dsputil.h"
->>>>>>> c242bbd8
 #include "h264pred.h"
-#include "dsputil.h" // for ff_cropTbl
 #include "avcodec.h" // for AV_CODEC_ID_*
 
 #define BIT_DEPTH 8
