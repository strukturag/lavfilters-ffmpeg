--- conflicted
+++ resolved
@@ -447,323 +447,6 @@
 }
 #endif
 
-<<<<<<< HEAD
-=======
-static inline void mc_dir_part(H264Context *h, Picture *pic, int n, int square, int chroma_height, int delta, int list,
-                           uint8_t *dest_y, uint8_t *dest_cb, uint8_t *dest_cr,
-                           int src_x_offset, int src_y_offset,
-                           qpel_mc_func *qpix_op, h264_chroma_mc_func chroma_op,
-                           int pixel_shift){
-    MpegEncContext * const s = &h->s;
-    const int mx= h->mv_cache[list][ scan8[n] ][0] + src_x_offset*8;
-    int my=       h->mv_cache[list][ scan8[n] ][1] + src_y_offset*8;
-    const int luma_xy= (mx&3) + ((my&3)<<2);
-    uint8_t * src_y = pic->data[0] + ((mx>>2) << pixel_shift) + (my>>2)*h->mb_linesize;
-    uint8_t * src_cb, * src_cr;
-    int extra_width= h->emu_edge_width;
-    int extra_height= h->emu_edge_height;
-    int emu=0;
-    const int full_mx= mx>>2;
-    const int full_my= my>>2;
-    const int pic_width  = 16*s->mb_width;
-    const int pic_height = 16*s->mb_height >> MB_FIELD;
-
-    if(mx&7) extra_width -= 3;
-    if(my&7) extra_height -= 3;
-
-    if(   full_mx < 0-extra_width
-       || full_my < 0-extra_height
-       || full_mx + 16/*FIXME*/ > pic_width + extra_width
-       || full_my + 16/*FIXME*/ > pic_height + extra_height){
-        s->dsp.emulated_edge_mc(s->edge_emu_buffer, src_y - (2 << pixel_shift) - 2*h->mb_linesize, h->mb_linesize, 16+5, 16+5/*FIXME*/, full_mx-2, full_my-2, pic_width, pic_height);
-            src_y= s->edge_emu_buffer + (2 << pixel_shift) + 2*h->mb_linesize;
-        emu=1;
-    }
-
-    qpix_op[luma_xy](dest_y, src_y, h->mb_linesize); //FIXME try variable height perhaps?
-    if(!square){
-        qpix_op[luma_xy](dest_y + delta, src_y + delta, h->mb_linesize);
-    }
-
-    if(CONFIG_GRAY && s->flags&CODEC_FLAG_GRAY) return;
-
-    if(MB_FIELD){
-        // chroma offset when predicting from a field of opposite parity
-        my += 2 * ((s->mb_y & 1) - (pic->reference - 1));
-        emu |= (my>>3) < 0 || (my>>3) + 8 >= (pic_height>>1);
-    }
-    src_cb= pic->data[1] + ((mx>>3) << pixel_shift) + (my>>3)*h->mb_uvlinesize;
-    src_cr= pic->data[2] + ((mx>>3) << pixel_shift) + (my>>3)*h->mb_uvlinesize;
-
-    if(emu){
-        s->dsp.emulated_edge_mc(s->edge_emu_buffer, src_cb, h->mb_uvlinesize, 9, 9/*FIXME*/, (mx>>3), (my>>3), pic_width>>1, pic_height>>1);
-            src_cb= s->edge_emu_buffer;
-    }
-    chroma_op(dest_cb, src_cb, h->mb_uvlinesize, chroma_height, mx&7, my&7);
-
-    if(emu){
-        s->dsp.emulated_edge_mc(s->edge_emu_buffer, src_cr, h->mb_uvlinesize, 9, 9/*FIXME*/, (mx>>3), (my>>3), pic_width>>1, pic_height>>1);
-            src_cr= s->edge_emu_buffer;
-    }
-    chroma_op(dest_cr, src_cr, h->mb_uvlinesize, chroma_height, mx&7, my&7);
-}
-
-static inline void mc_part_std(H264Context *h, int n, int square, int chroma_height, int delta,
-                           uint8_t *dest_y, uint8_t *dest_cb, uint8_t *dest_cr,
-                           int x_offset, int y_offset,
-                           qpel_mc_func *qpix_put, h264_chroma_mc_func chroma_put,
-                           qpel_mc_func *qpix_avg, h264_chroma_mc_func chroma_avg,
-                           int list0, int list1, int pixel_shift){
-    MpegEncContext * const s = &h->s;
-    qpel_mc_func *qpix_op=  qpix_put;
-    h264_chroma_mc_func chroma_op= chroma_put;
-
-    dest_y  += (2*x_offset << pixel_shift) + 2*y_offset*h->  mb_linesize;
-    dest_cb += (  x_offset << pixel_shift) +   y_offset*h->mb_uvlinesize;
-    dest_cr += (  x_offset << pixel_shift) +   y_offset*h->mb_uvlinesize;
-    x_offset += 8*s->mb_x;
-    y_offset += 8*(s->mb_y >> MB_FIELD);
-
-    if(list0){
-        Picture *ref= &h->ref_list[0][ h->ref_cache[0][ scan8[n] ] ];
-        mc_dir_part(h, ref, n, square, chroma_height, delta, 0,
-                           dest_y, dest_cb, dest_cr, x_offset, y_offset,
-                           qpix_op, chroma_op, pixel_shift);
-
-        qpix_op=  qpix_avg;
-        chroma_op= chroma_avg;
-    }
-
-    if(list1){
-        Picture *ref= &h->ref_list[1][ h->ref_cache[1][ scan8[n] ] ];
-        mc_dir_part(h, ref, n, square, chroma_height, delta, 1,
-                           dest_y, dest_cb, dest_cr, x_offset, y_offset,
-                           qpix_op, chroma_op, pixel_shift);
-    }
-}
-
-static inline void mc_part_weighted(H264Context *h, int n, int square, int chroma_height, int delta,
-                           uint8_t *dest_y, uint8_t *dest_cb, uint8_t *dest_cr,
-                           int x_offset, int y_offset,
-                           qpel_mc_func *qpix_put, h264_chroma_mc_func chroma_put,
-                           h264_weight_func luma_weight_op, h264_weight_func chroma_weight_op,
-                           h264_biweight_func luma_weight_avg, h264_biweight_func chroma_weight_avg,
-                           int list0, int list1, int pixel_shift){
-    MpegEncContext * const s = &h->s;
-
-    dest_y  += (2*x_offset << pixel_shift) + 2*y_offset*h->  mb_linesize;
-    dest_cb += (  x_offset << pixel_shift) +   y_offset*h->mb_uvlinesize;
-    dest_cr += (  x_offset << pixel_shift) +   y_offset*h->mb_uvlinesize;
-    x_offset += 8*s->mb_x;
-    y_offset += 8*(s->mb_y >> MB_FIELD);
-
-    if(list0 && list1){
-        /* don't optimize for luma-only case, since B-frames usually
-         * use implicit weights => chroma too. */
-        uint8_t *tmp_cb = s->obmc_scratchpad;
-        uint8_t *tmp_cr = s->obmc_scratchpad + (8 << pixel_shift);
-        uint8_t *tmp_y  = s->obmc_scratchpad + 8*h->mb_uvlinesize;
-        int refn0 = h->ref_cache[0][ scan8[n] ];
-        int refn1 = h->ref_cache[1][ scan8[n] ];
-
-        mc_dir_part(h, &h->ref_list[0][refn0], n, square, chroma_height, delta, 0,
-                    dest_y, dest_cb, dest_cr,
-                    x_offset, y_offset, qpix_put, chroma_put, pixel_shift);
-        mc_dir_part(h, &h->ref_list[1][refn1], n, square, chroma_height, delta, 1,
-                    tmp_y, tmp_cb, tmp_cr,
-                    x_offset, y_offset, qpix_put, chroma_put, pixel_shift);
-
-        if(h->use_weight == 2){
-            int weight0 = h->implicit_weight[refn0][refn1][s->mb_y&1];
-            int weight1 = 64 - weight0;
-            luma_weight_avg(  dest_y,  tmp_y,  h->  mb_linesize, 5, weight0, weight1, 0);
-            chroma_weight_avg(dest_cb, tmp_cb, h->mb_uvlinesize, 5, weight0, weight1, 0);
-            chroma_weight_avg(dest_cr, tmp_cr, h->mb_uvlinesize, 5, weight0, weight1, 0);
-        }else{
-            luma_weight_avg(dest_y, tmp_y, h->mb_linesize, h->luma_log2_weight_denom,
-                            h->luma_weight[refn0][0][0] , h->luma_weight[refn1][1][0],
-                            h->luma_weight[refn0][0][1] + h->luma_weight[refn1][1][1]);
-            chroma_weight_avg(dest_cb, tmp_cb, h->mb_uvlinesize, h->chroma_log2_weight_denom,
-                            h->chroma_weight[refn0][0][0][0] , h->chroma_weight[refn1][1][0][0],
-                            h->chroma_weight[refn0][0][0][1] + h->chroma_weight[refn1][1][0][1]);
-            chroma_weight_avg(dest_cr, tmp_cr, h->mb_uvlinesize, h->chroma_log2_weight_denom,
-                            h->chroma_weight[refn0][0][1][0] , h->chroma_weight[refn1][1][1][0],
-                            h->chroma_weight[refn0][0][1][1] + h->chroma_weight[refn1][1][1][1]);
-        }
-    }else{
-        int list = list1 ? 1 : 0;
-        int refn = h->ref_cache[list][ scan8[n] ];
-        Picture *ref= &h->ref_list[list][refn];
-        mc_dir_part(h, ref, n, square, chroma_height, delta, list,
-                    dest_y, dest_cb, dest_cr, x_offset, y_offset,
-                    qpix_put, chroma_put, pixel_shift);
-
-        luma_weight_op(dest_y, h->mb_linesize, h->luma_log2_weight_denom,
-                       h->luma_weight[refn][list][0], h->luma_weight[refn][list][1]);
-        if(h->use_weight_chroma){
-            chroma_weight_op(dest_cb, h->mb_uvlinesize, h->chroma_log2_weight_denom,
-                             h->chroma_weight[refn][list][0][0], h->chroma_weight[refn][list][0][1]);
-            chroma_weight_op(dest_cr, h->mb_uvlinesize, h->chroma_log2_weight_denom,
-                             h->chroma_weight[refn][list][1][0], h->chroma_weight[refn][list][1][1]);
-        }
-    }
-}
-
-static inline void mc_part(H264Context *h, int n, int square, int chroma_height, int delta,
-                           uint8_t *dest_y, uint8_t *dest_cb, uint8_t *dest_cr,
-                           int x_offset, int y_offset,
-                           qpel_mc_func *qpix_put, h264_chroma_mc_func chroma_put,
-                           qpel_mc_func *qpix_avg, h264_chroma_mc_func chroma_avg,
-                           h264_weight_func *weight_op, h264_biweight_func *weight_avg,
-                           int list0, int list1, int pixel_shift){
-    if((h->use_weight==2 && list0 && list1
-        && (h->implicit_weight[ h->ref_cache[0][scan8[n]] ][ h->ref_cache[1][scan8[n]] ][h->s.mb_y&1] != 32))
-       || h->use_weight==1)
-        mc_part_weighted(h, n, square, chroma_height, delta, dest_y, dest_cb, dest_cr,
-                         x_offset, y_offset, qpix_put, chroma_put,
-                         weight_op[0], weight_op[3], weight_avg[0],
-                         weight_avg[3], list0, list1, pixel_shift);
-    else
-        mc_part_std(h, n, square, chroma_height, delta, dest_y, dest_cb, dest_cr,
-                    x_offset, y_offset, qpix_put, chroma_put, qpix_avg,
-                    chroma_avg, list0, list1, pixel_shift);
-}
-
-static inline void prefetch_motion(H264Context *h, int list, int pixel_shift){
-    /* fetch pixels for estimated mv 4 macroblocks ahead
-     * optimized for 64byte cache lines */
-    MpegEncContext * const s = &h->s;
-    const int refn = h->ref_cache[list][scan8[0]];
-    if(refn >= 0){
-        const int mx= (h->mv_cache[list][scan8[0]][0]>>2) + 16*s->mb_x + 8;
-        const int my= (h->mv_cache[list][scan8[0]][1]>>2) + 16*s->mb_y;
-        uint8_t **src= h->ref_list[list][refn].data;
-        int off= (mx << pixel_shift) + (my + (s->mb_x&3)*4)*h->mb_linesize + (64 << pixel_shift);
-        s->dsp.prefetch(src[0]+off, s->linesize, 4);
-        off= ((mx>>1) << pixel_shift) + ((my>>1) + (s->mb_x&7))*s->uvlinesize + (64 << pixel_shift);
-        s->dsp.prefetch(src[1]+off, src[2]-src[1], 2);
-    }
-}
-
-static av_always_inline void hl_motion(H264Context *h, uint8_t *dest_y, uint8_t *dest_cb, uint8_t *dest_cr,
-                      qpel_mc_func (*qpix_put)[16], h264_chroma_mc_func (*chroma_put),
-                      qpel_mc_func (*qpix_avg)[16], h264_chroma_mc_func (*chroma_avg),
-                      h264_weight_func *weight_op, h264_biweight_func *weight_avg,
-                      int pixel_shift){
-    MpegEncContext * const s = &h->s;
-    const int mb_xy= h->mb_xy;
-    const int mb_type= s->current_picture.mb_type[mb_xy];
-
-    assert(IS_INTER(mb_type));
-
-    if(HAVE_PTHREADS && (s->avctx->active_thread_type & FF_THREAD_FRAME))
-        await_references(h);
-    prefetch_motion(h, 0, pixel_shift);
-
-    if(IS_16X16(mb_type)){
-        mc_part(h, 0, 1, 8, 0, dest_y, dest_cb, dest_cr, 0, 0,
-                qpix_put[0], chroma_put[0], qpix_avg[0], chroma_avg[0],
-                weight_op, weight_avg,
-                IS_DIR(mb_type, 0, 0), IS_DIR(mb_type, 0, 1),
-                pixel_shift);
-    }else if(IS_16X8(mb_type)){
-        mc_part(h, 0, 0, 4, 8 << pixel_shift, dest_y, dest_cb, dest_cr, 0, 0,
-                qpix_put[1], chroma_put[0], qpix_avg[1], chroma_avg[0],
-                &weight_op[1], &weight_avg[1],
-                IS_DIR(mb_type, 0, 0), IS_DIR(mb_type, 0, 1),
-                pixel_shift);
-        mc_part(h, 8, 0, 4, 8 << pixel_shift, dest_y, dest_cb, dest_cr, 0, 4,
-                qpix_put[1], chroma_put[0], qpix_avg[1], chroma_avg[0],
-                &weight_op[1], &weight_avg[1],
-                IS_DIR(mb_type, 1, 0), IS_DIR(mb_type, 1, 1),
-                pixel_shift);
-    }else if(IS_8X16(mb_type)){
-        mc_part(h, 0, 0, 8, 8*h->mb_linesize, dest_y, dest_cb, dest_cr, 0, 0,
-                qpix_put[1], chroma_put[1], qpix_avg[1], chroma_avg[1],
-                &weight_op[2], &weight_avg[2],
-                IS_DIR(mb_type, 0, 0), IS_DIR(mb_type, 0, 1),
-                pixel_shift);
-        mc_part(h, 4, 0, 8, 8*h->mb_linesize, dest_y, dest_cb, dest_cr, 4, 0,
-                qpix_put[1], chroma_put[1], qpix_avg[1], chroma_avg[1],
-                &weight_op[2], &weight_avg[2],
-                IS_DIR(mb_type, 1, 0), IS_DIR(mb_type, 1, 1),
-                pixel_shift);
-    }else{
-        int i;
-
-        assert(IS_8X8(mb_type));
-
-        for(i=0; i<4; i++){
-            const int sub_mb_type= h->sub_mb_type[i];
-            const int n= 4*i;
-            int x_offset= (i&1)<<2;
-            int y_offset= (i&2)<<1;
-
-            if(IS_SUB_8X8(sub_mb_type)){
-                mc_part(h, n, 1, 4, 0, dest_y, dest_cb, dest_cr, x_offset, y_offset,
-                    qpix_put[1], chroma_put[1], qpix_avg[1], chroma_avg[1],
-                    &weight_op[3], &weight_avg[3],
-                    IS_DIR(sub_mb_type, 0, 0), IS_DIR(sub_mb_type, 0, 1),
-                    pixel_shift);
-            }else if(IS_SUB_8X4(sub_mb_type)){
-                mc_part(h, n  , 0, 2, 4 << pixel_shift, dest_y, dest_cb, dest_cr, x_offset, y_offset,
-                    qpix_put[2], chroma_put[1], qpix_avg[2], chroma_avg[1],
-                    &weight_op[4], &weight_avg[4],
-                    IS_DIR(sub_mb_type, 0, 0), IS_DIR(sub_mb_type, 0, 1),
-                    pixel_shift);
-                mc_part(h, n+2, 0, 2, 4 << pixel_shift, dest_y, dest_cb, dest_cr, x_offset, y_offset+2,
-                    qpix_put[2], chroma_put[1], qpix_avg[2], chroma_avg[1],
-                    &weight_op[4], &weight_avg[4],
-                    IS_DIR(sub_mb_type, 0, 0), IS_DIR(sub_mb_type, 0, 1),
-                    pixel_shift);
-            }else if(IS_SUB_4X8(sub_mb_type)){
-                mc_part(h, n  , 0, 4, 4*h->mb_linesize, dest_y, dest_cb, dest_cr, x_offset, y_offset,
-                    qpix_put[2], chroma_put[2], qpix_avg[2], chroma_avg[2],
-                    &weight_op[5], &weight_avg[5],
-                    IS_DIR(sub_mb_type, 0, 0), IS_DIR(sub_mb_type, 0, 1),
-                    pixel_shift);
-                mc_part(h, n+1, 0, 4, 4*h->mb_linesize, dest_y, dest_cb, dest_cr, x_offset+2, y_offset,
-                    qpix_put[2], chroma_put[2], qpix_avg[2], chroma_avg[2],
-                    &weight_op[5], &weight_avg[5],
-                    IS_DIR(sub_mb_type, 0, 0), IS_DIR(sub_mb_type, 0, 1),
-                    pixel_shift);
-            }else{
-                int j;
-                assert(IS_SUB_4X4(sub_mb_type));
-                for(j=0; j<4; j++){
-                    int sub_x_offset= x_offset + 2*(j&1);
-                    int sub_y_offset= y_offset +   (j&2);
-                    mc_part(h, n+j, 1, 2, 0, dest_y, dest_cb, dest_cr, sub_x_offset, sub_y_offset,
-                        qpix_put[2], chroma_put[2], qpix_avg[2], chroma_avg[2],
-                        &weight_op[6], &weight_avg[6],
-                        IS_DIR(sub_mb_type, 0, 0), IS_DIR(sub_mb_type, 0, 1),
-                        pixel_shift);
-                }
-            }
-        }
-    }
-
-    prefetch_motion(h, 1, pixel_shift);
-}
-
-#define hl_motion_fn(sh, bits) \
-static av_always_inline void hl_motion_ ## bits(H264Context *h, \
-                                       uint8_t *dest_y, \
-                                       uint8_t *dest_cb, uint8_t *dest_cr, \
-                                       qpel_mc_func (*qpix_put)[16], \
-                                       h264_chroma_mc_func (*chroma_put), \
-                                       qpel_mc_func (*qpix_avg)[16], \
-                                       h264_chroma_mc_func (*chroma_avg), \
-                                       h264_weight_func *weight_op, \
-                                       h264_biweight_func *weight_avg) \
-{ \
-    hl_motion(h, dest_y, dest_cb, dest_cr, qpix_put, chroma_put, \
-              qpix_avg, chroma_avg, weight_op, weight_avg, sh); \
-}
-hl_motion_fn(0, 8);
-hl_motion_fn(1, 16);
-
->>>>>>> f190f676
 static void free_tables(H264Context *h, int free_rbsp){
     int i;
     H264Context *hx;
@@ -1064,6 +747,7 @@
     return 0;
 }
 
+
 #define IN_RANGE(a, b, size) (((a) >= (b)) && ((a) < ((b)+(size))))
 static void copy_picture_range(Picture **to, Picture **from, int count, MpegEncContext *new_base, MpegEncContext *old_base)
 {
@@ -1164,12 +848,8 @@
     copy_fields(h, h1, poc_lsb, redundant_pic_count);
 
     //reference lists
-<<<<<<< HEAD
-    copy_fields(h, h1, ref_count, intra_gb);
-=======
     copy_fields(h, h1, ref_count, list_count);
     copy_fields(h, h1, ref_list,  intra_gb);
->>>>>>> f190f676
     copy_fields(h, h1, short_ref, cabac_init_idc);
 
     copy_picture_range(h->short_ref,   h1->short_ref,   32, s, s1);
@@ -2409,15 +2089,10 @@
         ff_h264_alloc_tables(h);
 
         if (!HAVE_THREADS || !(s->avctx->active_thread_type&FF_THREAD_SLICE)) {
-<<<<<<< HEAD
             if (context_init(h) < 0){
                 av_log(h->s.avctx, AV_LOG_ERROR, "context_init() failed\n");
                 return -1;
             }
-=======
-            if (context_init(h) < 0)
-                return -1;
->>>>>>> f190f676
         } else {
             for(i = 1; i < s->avctx->thread_count; i++) {
                 H264Context *c;
@@ -2433,15 +2108,10 @@
             }
 
             for(i = 0; i < s->avctx->thread_count; i++)
-<<<<<<< HEAD
                 if(context_init(h->thread_context[i]) < 0){
                     av_log(h->s.avctx, AV_LOG_ERROR, "context_init() failed\n");
                     return -1;
                 }
-=======
-                if(context_init(h->thread_context[i]) < 0)
-                    return -1;
->>>>>>> f190f676
         }
     }
 
@@ -3379,15 +3049,6 @@
     int nal_index;
 
     h->max_contexts = (HAVE_THREADS && (s->avctx->active_thread_type&FF_THREAD_SLICE)) ? avctx->thread_count : 1;
-<<<<<<< HEAD
-#if 0
-    int i;
-    for(i=0; i<50; i++){
-        av_log(NULL, AV_LOG_ERROR,"%02X ", buf[i]);
-    }
-#endif
-=======
->>>>>>> f190f676
     if(!(s->flags2 & CODEC_FLAG2_CHUNKS)){
         h->current_slice = 0;
         if (!s->first_field)
@@ -3694,15 +3355,9 @@
     if(!(s->flags2 & CODEC_FLAG2_CHUNKS) || (s->mb_y >= s->mb_height && s->mb_height)){
 
         if(s->flags2 & CODEC_FLAG2_CHUNKS) decode_postinit(h, 1);
-<<<<<<< HEAD
 
         field_end(h, 0);
 
-=======
-
-        field_end(h, 0);
-
->>>>>>> f190f676
         if (!h->next_output_pic) {
             /* Wait for second field. */
             *data_size = 0;
@@ -3969,12 +3624,7 @@
     ff_h264_decode_end,
     decode_frame,
     /*CODEC_CAP_DRAW_HORIZ_BAND |*/ CODEC_CAP_DR1 | CODEC_CAP_DELAY |
-<<<<<<< HEAD
-        CODEC_CAP_FRAME_THREADS |
-        CODEC_CAP_SLICE_THREADS,
-=======
         CODEC_CAP_SLICE_THREADS | CODEC_CAP_FRAME_THREADS,
->>>>>>> f190f676
     .flush= flush_dpb,
     .long_name = NULL_IF_CONFIG_SMALL("H.264 / AVC / MPEG-4 AVC / MPEG-4 part 10"),
     .init_thread_copy      = ONLY_IF_THREADS_ENABLED(decode_init_thread_copy),
