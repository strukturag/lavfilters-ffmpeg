/*
 * Copyright (c) 2007 Bobby Bingham
 *
 * This file is part of FFmpeg.
 *
 * FFmpeg is free software; you can redistribute it and/or
 * modify it under the terms of the GNU Lesser General Public
 * License as published by the Free Software Foundation; either
 * version 2.1 of the License, or (at your option) any later version.
 *
 * FFmpeg is distributed in the hope that it will be useful,
 * but WITHOUT ANY WARRANTY; without even the implied warranty of
 * MERCHANTABILITY or FITNESS FOR A PARTICULAR PURPOSE.  See the GNU
 * Lesser General Public License for more details.
 *
 * You should have received a copy of the GNU Lesser General Public
 * License along with FFmpeg; if not, write to the Free Software
 * Foundation, Inc., 51 Franklin Street, Fifth Floor, Boston, MA 02110-1301 USA
 */

/**
 * @file
 * video crop filter
 */

/* #define DEBUG */

#include "avfilter.h"
#include "formats.h"
#include "video.h"
#include "libavutil/eval.h"
#include "libavutil/avstring.h"
#include "libavutil/libm.h"
#include "libavutil/imgutils.h"
#include "libavutil/mathematics.h"

static const char *const var_names[] = {
    "in_w", "iw",   ///< width  of the input video
    "in_h", "ih",   ///< height of the input video
    "out_w", "ow",  ///< width  of the cropped video
    "out_h", "oh",  ///< height of the cropped video
    "a",
    "sar",
    "dar",
    "hsub",
    "vsub",
    "x",
    "y",
    "n",            ///< number of frame
    "pos",          ///< position in the file
    "t",            ///< timestamp expressed in seconds
    NULL
};

enum var_name {
    VAR_IN_W,  VAR_IW,
    VAR_IN_H,  VAR_IH,
    VAR_OUT_W, VAR_OW,
    VAR_OUT_H, VAR_OH,
    VAR_A,
    VAR_SAR,
    VAR_DAR,
    VAR_HSUB,
    VAR_VSUB,
    VAR_X,
    VAR_Y,
    VAR_N,
    VAR_POS,
    VAR_T,
    VAR_VARS_NB
};

typedef struct {
    int  x;             ///< x offset of the non-cropped area with respect to the input area
    int  y;             ///< y offset of the non-cropped area with respect to the input area
    int  w;             ///< width of the cropped area
    int  h;             ///< height of the cropped area

    AVRational out_sar; ///< output sample aspect ratio
    int keep_aspect;    ///< keep display aspect ratio when cropping

    int max_step[4];    ///< max pixel step for each plane, expressed as a number of bytes
    int hsub, vsub;     ///< chroma subsampling
    char x_expr[256], y_expr[256], ow_expr[256], oh_expr[256];
    AVExpr *x_pexpr, *y_pexpr;  /* parsed expressions for x and y */
    double var_values[VAR_VARS_NB];
} CropContext;

static int query_formats(AVFilterContext *ctx)
{
    static const enum PixelFormat pix_fmts[] = {
        PIX_FMT_RGB48BE,      PIX_FMT_RGB48LE,
        PIX_FMT_BGR48BE,      PIX_FMT_BGR48LE,
        PIX_FMT_ARGB,         PIX_FMT_RGBA,
        PIX_FMT_ABGR,         PIX_FMT_BGRA,
        PIX_FMT_RGB24,        PIX_FMT_BGR24,
        PIX_FMT_RGB565BE,     PIX_FMT_RGB565LE,
        PIX_FMT_RGB555BE,     PIX_FMT_RGB555LE,
        PIX_FMT_BGR565BE,     PIX_FMT_BGR565LE,
        PIX_FMT_BGR555BE,     PIX_FMT_BGR555LE,
        PIX_FMT_GRAY16BE,     PIX_FMT_GRAY16LE,
        PIX_FMT_YUV420P16LE,  PIX_FMT_YUV420P16BE,
        PIX_FMT_YUV422P16LE,  PIX_FMT_YUV422P16BE,
        PIX_FMT_YUV444P16LE,  PIX_FMT_YUV444P16BE,
        PIX_FMT_YUV444P,      PIX_FMT_YUV422P,
        PIX_FMT_YUV420P,      PIX_FMT_YUV411P,
        PIX_FMT_YUV410P,      PIX_FMT_YUV440P,
        PIX_FMT_YUVJ444P,     PIX_FMT_YUVJ422P,
        PIX_FMT_YUVJ420P,     PIX_FMT_YUVJ440P,
        PIX_FMT_YUVA420P,
        PIX_FMT_RGB8,         PIX_FMT_BGR8,
        PIX_FMT_RGB4_BYTE,    PIX_FMT_BGR4_BYTE,
        PIX_FMT_PAL8,         PIX_FMT_GRAY8,
        PIX_FMT_NONE
    };

<<<<<<< HEAD
    avfilter_set_common_pixel_formats(ctx, avfilter_make_format_list(pix_fmts));
=======
    ff_set_common_formats(ctx, ff_make_format_list(pix_fmts));
>>>>>>> ecf79c4d

    return 0;
}

static av_cold int init(AVFilterContext *ctx, const char *args, void *opaque)
{
    CropContext *crop = ctx->priv;

    av_strlcpy(crop->ow_expr, "iw", sizeof(crop->ow_expr));
    av_strlcpy(crop->oh_expr, "ih", sizeof(crop->oh_expr));
    av_strlcpy(crop->x_expr, "(in_w-out_w)/2", sizeof(crop->x_expr));
    av_strlcpy(crop->y_expr, "(in_h-out_h)/2", sizeof(crop->y_expr));

    if (args)
        sscanf(args, "%255[^:]:%255[^:]:%255[^:]:%255[^:]:%d", crop->ow_expr, crop->oh_expr, crop->x_expr, crop->y_expr, &crop->keep_aspect);

    return 0;
}

static av_cold void uninit(AVFilterContext *ctx)
{
    CropContext *crop = ctx->priv;

    av_expr_free(crop->x_pexpr); crop->x_pexpr = NULL;
    av_expr_free(crop->y_pexpr); crop->y_pexpr = NULL;
}

static inline int normalize_double(int *n, double d)
{
    int ret = 0;

    if (isnan(d)) {
        ret = AVERROR(EINVAL);
    } else if (d > INT_MAX || d < INT_MIN) {
        *n = d > INT_MAX ? INT_MAX : INT_MIN;
        ret = AVERROR(EINVAL);
    } else
        *n = round(d);

    return ret;
}

static int config_input(AVFilterLink *link)
{
    AVFilterContext *ctx = link->dst;
    CropContext *crop = ctx->priv;
    const AVPixFmtDescriptor *pix_desc = &av_pix_fmt_descriptors[link->format];
    int ret;
    const char *expr;
    double res;

    crop->var_values[VAR_IN_W]  = crop->var_values[VAR_IW] = ctx->inputs[0]->w;
    crop->var_values[VAR_IN_H]  = crop->var_values[VAR_IH] = ctx->inputs[0]->h;
    crop->var_values[VAR_A]     = (float) link->w / link->h;
    crop->var_values[VAR_SAR]   = link->sample_aspect_ratio.num ? av_q2d(link->sample_aspect_ratio) : 1;
    crop->var_values[VAR_DAR]   = crop->var_values[VAR_A] * crop->var_values[VAR_SAR];
    crop->var_values[VAR_HSUB]  = 1<<pix_desc->log2_chroma_w;
    crop->var_values[VAR_VSUB]  = 1<<pix_desc->log2_chroma_h;
    crop->var_values[VAR_X]     = NAN;
    crop->var_values[VAR_Y]     = NAN;
    crop->var_values[VAR_OUT_W] = crop->var_values[VAR_OW] = NAN;
    crop->var_values[VAR_OUT_H] = crop->var_values[VAR_OH] = NAN;
    crop->var_values[VAR_N]     = 0;
    crop->var_values[VAR_T]     = NAN;
    crop->var_values[VAR_POS]   = NAN;

    av_image_fill_max_pixsteps(crop->max_step, NULL, pix_desc);
    crop->hsub = av_pix_fmt_descriptors[link->format].log2_chroma_w;
    crop->vsub = av_pix_fmt_descriptors[link->format].log2_chroma_h;

    if ((ret = av_expr_parse_and_eval(&res, (expr = crop->ow_expr),
                                      var_names, crop->var_values,
                                      NULL, NULL, NULL, NULL, NULL, 0, ctx)) < 0) goto fail_expr;
    crop->var_values[VAR_OUT_W] = crop->var_values[VAR_OW] = res;
    if ((ret = av_expr_parse_and_eval(&res, (expr = crop->oh_expr),
                                      var_names, crop->var_values,
                                      NULL, NULL, NULL, NULL, NULL, 0, ctx)) < 0) goto fail_expr;
    crop->var_values[VAR_OUT_H] = crop->var_values[VAR_OH] = res;
    /* evaluate again ow as it may depend on oh */
    if ((ret = av_expr_parse_and_eval(&res, (expr = crop->ow_expr),
                                      var_names, crop->var_values,
                                      NULL, NULL, NULL, NULL, NULL, 0, ctx)) < 0) goto fail_expr;
    crop->var_values[VAR_OUT_W] = crop->var_values[VAR_OW] = res;
    if (normalize_double(&crop->w, crop->var_values[VAR_OUT_W]) < 0 ||
        normalize_double(&crop->h, crop->var_values[VAR_OUT_H]) < 0) {
        av_log(ctx, AV_LOG_ERROR,
               "Too big value or invalid expression for out_w/ow or out_h/oh. "
               "Maybe the expression for out_w:'%s' or for out_h:'%s' is self-referencing.\n",
               crop->ow_expr, crop->oh_expr);
        return AVERROR(EINVAL);
    }
    crop->w &= ~((1 << crop->hsub) - 1);
    crop->h &= ~((1 << crop->vsub) - 1);

    if ((ret = av_expr_parse(&crop->x_pexpr, crop->x_expr, var_names,
                             NULL, NULL, NULL, NULL, 0, ctx)) < 0 ||
        (ret = av_expr_parse(&crop->y_pexpr, crop->y_expr, var_names,
                             NULL, NULL, NULL, NULL, 0, ctx)) < 0)
        return AVERROR(EINVAL);

    if (crop->keep_aspect) {
        AVRational dar = av_mul_q(link->sample_aspect_ratio,
                                  (AVRational){ link->w, link->h });
        av_reduce(&crop->out_sar.num, &crop->out_sar.den,
                  dar.num * crop->h, dar.den * crop->w, INT_MAX);
    } else
        crop->out_sar = link->sample_aspect_ratio;

    av_log(ctx, AV_LOG_INFO, "w:%d h:%d sar:%d/%d -> w:%d h:%d sar:%d/%d\n",
           link->w, link->h, link->sample_aspect_ratio.num, link->sample_aspect_ratio.den,
           crop->w, crop->h, crop->out_sar.num, crop->out_sar.den);

    if (crop->w <= 0 || crop->h <= 0 ||
        crop->w > link->w || crop->h > link->h) {
        av_log(ctx, AV_LOG_ERROR,
               "Invalid too big or non positive size for width '%d' or height '%d'\n",
               crop->w, crop->h);
        return AVERROR(EINVAL);
    }

    /* set default, required in the case the first computed value for x/y is NAN */
    crop->x = (link->w - crop->w) / 2;
    crop->y = (link->h - crop->h) / 2;
    crop->x &= ~((1 << crop->hsub) - 1);
    crop->y &= ~((1 << crop->vsub) - 1);
    return 0;

fail_expr:
    av_log(NULL, AV_LOG_ERROR, "Error when evaluating the expression '%s'\n", expr);
    return ret;
}

static int config_output(AVFilterLink *link)
{
    CropContext *crop = link->src->priv;

    link->w = crop->w;
    link->h = crop->h;
    link->sample_aspect_ratio = crop->out_sar;

    return 0;
}

static void start_frame(AVFilterLink *link, AVFilterBufferRef *picref)
{
    AVFilterContext *ctx = link->dst;
    CropContext *crop = ctx->priv;
    AVFilterBufferRef *ref2;
    int i;

    ref2 = avfilter_ref_buffer(picref, ~0);
    ref2->video->w = crop->w;
    ref2->video->h = crop->h;

    crop->var_values[VAR_T] = picref->pts == AV_NOPTS_VALUE ?
        NAN : picref->pts * av_q2d(link->time_base);
    crop->var_values[VAR_POS] = picref->pos == -1 ? NAN : picref->pos;
    crop->var_values[VAR_X] = av_expr_eval(crop->x_pexpr, crop->var_values, NULL);
    crop->var_values[VAR_Y] = av_expr_eval(crop->y_pexpr, crop->var_values, NULL);
    crop->var_values[VAR_X] = av_expr_eval(crop->x_pexpr, crop->var_values, NULL);

    normalize_double(&crop->x, crop->var_values[VAR_X]);
    normalize_double(&crop->y, crop->var_values[VAR_Y]);

    if (crop->x < 0) crop->x = 0;
    if (crop->y < 0) crop->y = 0;
    if ((unsigned)crop->x + (unsigned)crop->w > link->w) crop->x = link->w - crop->w;
    if ((unsigned)crop->y + (unsigned)crop->h > link->h) crop->y = link->h - crop->h;
    crop->x &= ~((1 << crop->hsub) - 1);
    crop->y &= ~((1 << crop->vsub) - 1);

    av_dlog(ctx, "n:%d t:%f x:%d y:%d x+w:%d y+h:%d\n",
            (int)crop->var_values[VAR_N], crop->var_values[VAR_T], crop->x,
            crop->y, crop->x+crop->w, crop->y+crop->h);

    ref2->data[0] += crop->y * ref2->linesize[0];
    ref2->data[0] += crop->x * crop->max_step[0];

    if (!(av_pix_fmt_descriptors[link->format].flags & PIX_FMT_PAL ||
          av_pix_fmt_descriptors[link->format].flags & PIX_FMT_PSEUDOPAL)) {
        for (i = 1; i < 3; i ++) {
            if (ref2->data[i]) {
                ref2->data[i] += (crop->y >> crop->vsub) * ref2->linesize[i];
                ref2->data[i] += (crop->x * crop->max_step[i]) >> crop->hsub;
            }
        }
    }

    /* alpha plane */
    if (ref2->data[3]) {
        ref2->data[3] += crop->y * ref2->linesize[3];
        ref2->data[3] += crop->x * crop->max_step[3];
    }

    ff_start_frame(link->dst->outputs[0], ref2);
}

static void draw_slice(AVFilterLink *link, int y, int h, int slice_dir)
{
    AVFilterContext *ctx = link->dst;
    CropContext *crop = ctx->priv;

    if (y >= crop->y + crop->h || y + h <= crop->y)
        return;

    if (y < crop->y) {
        h -= crop->y - y;
        y  = crop->y;
    }
    if (y + h > crop->y + crop->h)
        h = crop->y + crop->h - y;

    ff_draw_slice(ctx->outputs[0], y - crop->y, h, slice_dir);
}

static void end_frame(AVFilterLink *link)
{
    CropContext *crop = link->dst->priv;

    crop->var_values[VAR_N] += 1.0;
    avfilter_unref_buffer(link->cur_buf);
    ff_end_frame(link->dst->outputs[0]);
}

AVFilter avfilter_vf_crop = {
    .name      = "crop",
    .description = NULL_IF_CONFIG_SMALL("Crop the input video to width:height:x:y."),

    .priv_size = sizeof(CropContext),

    .query_formats = query_formats,
    .init          = init,
    .uninit        = uninit,

    .inputs    = (const AVFilterPad[]) {{ .name       = "default",
                                    .type             = AVMEDIA_TYPE_VIDEO,
                                    .start_frame      = start_frame,
                                    .draw_slice       = draw_slice,
                                    .end_frame        = end_frame,
                                    .get_video_buffer = ff_null_get_video_buffer,
                                    .config_props     = config_input, },
                                  { .name = NULL}},
    .outputs   = (const AVFilterPad[]) {{ .name       = "default",
                                    .type             = AVMEDIA_TYPE_VIDEO,
                                    .config_props     = config_output, },
                                  { .name = NULL}},
};<|MERGE_RESOLUTION|>--- conflicted
+++ resolved
@@ -114,11 +114,7 @@
         PIX_FMT_NONE
     };
 
-<<<<<<< HEAD
-    avfilter_set_common_pixel_formats(ctx, avfilter_make_format_list(pix_fmts));
-=======
     ff_set_common_formats(ctx, ff_make_format_list(pix_fmts));
->>>>>>> ecf79c4d
 
     return 0;
 }
